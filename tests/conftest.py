import os
import pytest

from guidance import models


def pytest_addoption(parser):
    SELECTED_MODEL_ENV_VARIABLE = "GUIDANCE_SELECTED_MODEL"
    default_model = os.getenv(SELECTED_MODEL_ENV_VARIABLE, "transformers_gpt2_cpu")
    parser.addoption(
        "--selected_model",
        action="store",
        default=default_model,
        type=str,
        help=f"LLM to load when needed. Set default via environment variable {SELECTED_MODEL_ENV_VARIABLE}",
    )


@pytest.fixture(scope="session")
def selected_model_name(pytestconfig) -> str:
    return pytestconfig.getoption("selected_model")


@pytest.fixture(scope="session")
def selected_model(selected_model_name: str) -> models.Model:
    """Get a concrete model for tests

    This fixture is for tests which are supposed
    to run against any LLM supported by guidance.
    Rather than loading a model themselves, each test
    can just use this fixture, and get a 'live'
    model.

    When running the tests, the model used is
    controlled by the '--selected_model' command
    line argument to pytest.

    The naming convention for the keys is "<loader>_<model>_<host>" where:
    - 'loader' is 'transformers' or 'llamacpp'
    - 'model' contains relevant information about the model itself
    - 'host' is 'cpu' or 'gpu' as appropriate
    """

    # GEMMA 2
    if selected_model_name == "llamacpp_gemma2_9b_cpu":
        # Note that this model requires an appropriate HF_TOKEN environment variable
        from huggingface_hub import hf_hub_download

        return models.LlamaCpp(
            hf_hub_download(
                repo_id="bartowski/gemma-2-9b-it-GGUF", filename="gemma-2-9b-it-IQ2_XS.gguf"
            ),
            verbose=True,
            n_ctx=4096,
        )
    if selected_model_name == "transformers_gemma2_9b_cpu":
        # Note that this model requires an appropriate HF_TOKEN environment variable
        from transformers import BitsAndBytesConfig

        return models.Transformers(
            "google/gemma-2-9b-it",
            quantization_config=BitsAndBytesConfig(load_in_8bit=True),
        )
    if selected_model_name == "transformers_gemma2_9b_gpu":
        # Note that this model requires an appropriate HF_TOKEN environment variable
        from transformers import BitsAndBytesConfig

        return models.Transformers(
            "google/gemma-2-9b-it",
            device_map="cuda:0",
            quantization_config=BitsAndBytesConfig(load_in_4bit=True),
        )

    # GPT 2
    if selected_model_name == "transformers_gpt2_cpu":
        return models.Transformers("gpt2")
    if selected_model_name == "transformers_gpt2_gpu":
        return models.Transformers("gpt2", device_map="cuda:0")

    # LLAMA 2
    if selected_model_name == "llamacpp_llama2_7b_cpu":
        from huggingface_hub import hf_hub_download

        return models.LlamaCpp(
            hf_hub_download(repo_id="TheBloke/Llama-2-7B-GGUF", filename="llama-2-7b.Q5_K_M.gguf"),
            verbose=True,
            n_ctx=4096,
        )
    if selected_model_name == "llamacpp_llama2_7b_gpu":
        from huggingface_hub import hf_hub_download

        return models.LlamaCpp(
            hf_hub_download(repo_id="TheBloke/Llama-2-7B-GGUF", filename="llama-2-7b.Q5_K_M.gguf"),
            verbose=True,
            n_ctx=4096,
            n_gpu_layers=-1,
        )

    # LLAMA 3
    if selected_model_name == "transformers_llama3_8b_cpu":
        # Note that this model requires an appropriate HF_TOKEN environment variable
        from torch import bfloat16

        return models.Transformers(
            "meta-llama/Meta-Llama-3-8B-Instruct",
            trust_remote_code=True,
            torch_dtype=bfloat16,
        )
    if selected_model_name == "transformers_llama3_8b_gpu":
        # Note that this model requires an appropriate HF_TOKEN environment variable
        from torch import bfloat16

        return models.Transformers(
            "meta-llama/Meta-Llama-3-8B-Instruct",
            trust_remote_code=True,
            torch_dtype=bfloat16,
            device_map="cuda:0",
        )
<<<<<<< HEAD
    if selected_model_name == "llamacpp_llama3-2_3b_cpu":
        from huggingface_hub import hf_hub_download
        return models.LlamaCpp(
            hf_hub_download(
            repo_id="unsloth/Llama-3.2-3B-Instruct-GGUF",
            filename="Llama-3.2-3B-Instruct-Q8_0.gguf",
        ),
            n_ctx=2048,
=======
    # Llama 3.2
    if selected_model_name == "llamacpp_llama3.2_3b_cpu":
        from huggingface_hub import hf_hub_download

        return models.LlamaCpp(
            hf_hub_download(
                repo_id="bartowski/Llama-3.2-3B-Instruct-GGUF",
                filename="Llama-3.2-3B-Instruct-Q6_K_L.gguf",
            ),
            verbose=True,
            n_ctx=4096,
>>>>>>> 558fc6dc
        )

    # MISTRAL
    if selected_model_name == "transformers_mistral_7b_cpu":
        return models.Transformers("mistralai/Mistral-7B-v0.1")
    if selected_model_name == "llamacpp_mistral_7b_cpu":
        from huggingface_hub import hf_hub_download

        return models.LlamaCpp(
            hf_hub_download(
                repo_id="TheBloke/Mistral-7B-Instruct-v0.2-GGUF",
                filename="mistral-7b-instruct-v0.2.Q8_0.gguf",
            ),
            verbose=True,
            n_ctx=2048,
        )

    # PHI 2
    if selected_model_name == "transformers_phi2_cpu":
        return models.Transformers("microsoft/phi-2", trust_remote_code=True)
    if selected_model_name == "transformers_phi2_gpu":
        return models.Transformers("microsoft/phi-2", trust_remote_code=True, device_map="cuda:0")

    # PHI 3
    if selected_model_name == "transformers_phi3_mini_4k_instruct_cpu":
        return models.Transformers("microsoft/Phi-3-mini-4k-instruct", trust_remote_code=True)
    if selected_model_name == "llamacpp_phi3_mini_4k_instruct_cpu":
        from huggingface_hub import hf_hub_download

        return models.LlamaCpp(
            hf_hub_download(
                repo_id="microsoft/Phi-3-mini-4k-instruct-gguf",
                filename="Phi-3-mini-4k-instruct-q4.gguf",
            ),
            verbose=True,
            n_ctx=4096,
        )
    if selected_model_name == "transformers_phi3_small_8k_instruct_gpu":
        return models.Transformers(
            "microsoft/Phi-3-small-8k-instruct",
            trust_remote_code=True,
            load_in_8bit=True,
            device_map="cuda:0",
        )

    # PHI-4
    if selected_model_name == "transformers_phi4_mini_cpu":
        return models.Transformers("microsoft/Phi-4-mini-instruct", trust_remote_code=True)
    if selected_model_name == "transformers_phi4_mini_gpu":
        from torch import bfloat16
        return models.Transformers(
            "microsoft/Phi-4-mini-instruct",
            trust_remote_code=True,
            device_map="cuda:0",
            torch_dtype=bfloat16,
        )

    # QWEN2DOT5
    if selected_model_name == "transformers_qwen2dot5_0dot5b_cpu":
        return models.Transformers("Qwen/Qwen2.5-0.5B")
    if selected_model_name == "transformers_qwen2dot5_0dot5b_gpu":
        return models.Transformers("Qwen/Qwen2.5-0.5B", device_map="cuda:0")
    if selected_model_name == "transformers_qwen2dot5_0dot5b_instruct_cpu":
        return models.Transformers("Qwen/Qwen2.5-0.5B-Instruct")
    if selected_model_name == "transformers_qwen2dot5_0dot5b_instruct_gpu":
        return models.Transformers("Qwen/Qwen2.5-0.5B-Instruct", device_map="cuda:0")

    raise ValueError(
        f"No support for selected_model_name {selected_model_name}"
    )  # pragma: no cover


@pytest.fixture(scope="module")
def llamacpp_model(selected_model: models.Model, selected_model_name: str) -> models.LlamaCpp:
    if isinstance(selected_model, models.LlamaCpp):
        return selected_model
    pytest.skip(
        f"Selected model {selected_model_name} is not a LlamaCpp model, skipping llamacpp_model fixture"
    )


@pytest.fixture(scope="module")
def transformers_model(selected_model: models.Model, selected_model_name: str) -> models.Transformers:
    if isinstance(selected_model, models.Transformers):
        return selected_model
    pytest.skip(
        f"Selected model {selected_model_name} is not a Transformers model, skipping transformers_model fixture"
    )<|MERGE_RESOLUTION|>--- conflicted
+++ resolved
@@ -116,16 +116,6 @@
             torch_dtype=bfloat16,
             device_map="cuda:0",
         )
-<<<<<<< HEAD
-    if selected_model_name == "llamacpp_llama3-2_3b_cpu":
-        from huggingface_hub import hf_hub_download
-        return models.LlamaCpp(
-            hf_hub_download(
-            repo_id="unsloth/Llama-3.2-3B-Instruct-GGUF",
-            filename="Llama-3.2-3B-Instruct-Q8_0.gguf",
-        ),
-            n_ctx=2048,
-=======
     # Llama 3.2
     if selected_model_name == "llamacpp_llama3.2_3b_cpu":
         from huggingface_hub import hf_hub_download
@@ -137,7 +127,6 @@
             ),
             verbose=True,
             n_ctx=4096,
->>>>>>> 558fc6dc
         )
 
     # MISTRAL
