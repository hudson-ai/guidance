--- conflicted
+++ resolved
@@ -195,14 +195,6 @@
         return models.Transformers("Qwen/Qwen2.5-0.5B-Instruct", device_map="cuda:0")
 
     # QWEN3
-<<<<<<< HEAD
-    if selected_model_name == "llamacpp_qwen3_8b_cpu":
-        from huggingface_hub import hf_hub_download
-
-        return models.LlamaCpp(
-            hf_hub_download(repo_id="unsloth/Qwen3-8B-GGUF", filename="Qwen3-8B-Q6_K.gguf"),
-            verbose=True,
-=======
     if selected_model_name == "llamacpp_qwen3_0dot6b_cpu":
         from huggingface_hub import hf_hub_download
 
@@ -211,7 +203,6 @@
                 repo_id="unsloth/Qwen3-0.6B-GGUF",
                 filename="Qwen3-0.6B-BF16.gguf",
             ),
->>>>>>> 0039e319
             n_ctx=4096,
         )
 
