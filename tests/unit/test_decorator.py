import pytest
import weakref
import gc
import inspect

import guidance
from guidance import gen

def test_dedent_basic():
    """Test that dedent functionality in f-strings works across Python versions."""
    @guidance(stateless=True, dedent=True)
    def character_maker(lm):
        lm += f"""\
        {{
            "name": "{1+1}",
            "age": "{gen('name', stop='"', max_tokens=1)}",
        }}"""
        return lm

    lm = guidance.models.Mock()
    result = lm + character_maker()
    assert str(result).startswith("{")


def test_basic_multiline_fstring():
    """Test a simple multiline f-string."""
    @guidance(stateless=True, dedent=True)
    def character_maker(lm):
        lm += f"""\
        {{
            "name": "{'har' + 'sha'}",
            "age": "{314}",
        }}"""
        return lm

    lm = guidance.models.Mock()
    result = lm + character_maker()
    assert str(result) == '{\n    "name": "harsha",\n    "age": "314",\n}'

def test_mixed_content():
    """Test mixed f-strings and regular strings."""
    @guidance(stateless=True, dedent=True)
    def mixed_content(lm):
        s = "Regular string\n"
        s += f"""\
        {{
            "name": "{'har' + 'sha'}",
            "age": "{314}",
        }}"""
        lm += s
        return lm

    lm = guidance.models.Mock()
    result = lm + mixed_content()
    assert str(result) == 'Regular string\n{\n    "name": "harsha",\n    "age": "314",\n}'

def test_non_fstring_multiline():
    """Test multiline strings that are not f-strings."""
    @guidance(stateless=True, dedent=True)
    def non_fstring_multiline(lm):
        s = """\
        Line 1
        Line 2
        Line 3
        """
        lm += s
        return lm

    lm = guidance.models.Mock()
    result = lm + non_fstring_multiline()
    assert str(result) == 'Line 1\nLine 2\nLine 3\n'

def test_empty_strings():
    """Test empty strings."""
    @guidance(stateless=True, dedent=True)
    def empty_string(lm):
        s = f"""\
        {""}"""
        lm += s
        return lm

    lm = guidance.models.Mock()
    result = lm + empty_string()
    assert str(result) == ''

def test_inconsistent_indentation():
    """Test strings with inconsistent indentation."""
    @guidance(stateless=True, dedent=True)
    def inconsistent_indentation(lm):
        s = f"""\
        {{
        "name": "{'har' + 'sha'}",
          "age": "{314}",
        "weapon": "{'sword'}"
        }}"""
        lm += s
        return lm
    
    lm = guidance.models.Mock()
    result = lm + inconsistent_indentation()
    assert str(result) == '{\n"name": "harsha",\n  "age": "314",\n"weapon": "sword"\n}'

# NOTE [HN]: The following two tests currently don't work, but they're fairly special/rare cases.
# Some implementation thoughts for the future:
# Nested f-strings: try creating a custom handler for ast.FormattedValue in the handler?
# closure functions: storing and rebinding vars referenced in func globals when recompiling?
# def test_nested_fstrings():
#     """Test nested f-strings."""
#     @guidance(stateless=True, dedent=True)
#     def nested_fstring(lm):
#         lm += f"""\
#         Outer {{
#             "inner": f"{{
#                 "value": {1+1}
#             }}"
#         }}
#         """
#         return lm

#     lm = guidance.models.Mock()
#     result = lm + nested_fstring()
#     assert str(result) == 'Outer {\n    "inner": "{\n    "value": 2\n}"\n}'

# def test_closure_function():
#     """Test function with closures referring to outer variables."""
#     @guidance(stateless=True, dedent=True)
#     def outer_function(lm):
#         outer_var = "outer_value"
        
#         def inner_function():
#             inner_var = f"""\
#             Inner function variable:
#                 outer_var: {outer_var}
#                 """
#             return inner_var
#         lm += inner_function()
#         return lm

#     lm = guidance.models.Mock()
#     result = lm + outer_function()
#     assert result == "Inner function variable:\nouter_var: outer_value\n"

def test_exception_on_repeat_calls():
    @guidance(stateless=True, dedent=False)
    def raises(lm):
        assert False
    with pytest.raises(AssertionError):
        raises()
    with pytest.raises(AssertionError):
        # Test against failure to reset the grammar function;
        # improper handling may not raise and may instead return
        # a Placeholder grammar node
        raises()


class TestGuidanceMethodCache:
    class MyClass:
        def __init__(self, prefix: str, suffix: str):
            self.prefix = prefix
            self.suffix = suffix
            self.delimiter = "\n"

        def __hash__(self):
            # Intentionally leave out self.delimiter so we can mess with it later
            return hash((self.prefix, self.suffix))

        @guidance(stateless=True, cache=True)
        def cached_method(self, lm, middle: str):
            return lm + self.delimiter.join([self.prefix, middle, self.suffix])

        @guidance(stateless=True, cache=False)
        def uncached_method(self, lm, middle: str):
            return lm + self.delimiter.join([self.prefix, middle, self.suffix])

    def test_guidance_method_cache(self):
        obj = self.MyClass("You are a helpful AI. Do what the user asks:", "Thank you.")
        grammar1 = obj.cached_method("Computer, tell me a joke.")
        grammar2 = obj.cached_method("Computer, tell me a joke.")
        assert grammar1 is grammar2

    def test_miss_cache_when_args_change(self):
        obj = self.MyClass("You are a helpful AI. Do what the user asks:", "Thank you.")
        grammar1 = obj.cached_method("Computer, tell me a joke.")
        grammar2 = obj.cached_method("Computer, tell me a riddle.")
        assert grammar1 is not grammar2
        lm = guidance.models.Mock()
        assert (
            str(lm + grammar1)
            == "You are a helpful AI. Do what the user asks:\nComputer, tell me a joke.\nThank you."
        )
        assert (
            str(lm + grammar2)
            == "You are a helpful AI. Do what the user asks:\nComputer, tell me a riddle.\nThank you."
        )

    def test_miss_cache_when_instance_hash_changes(self):
        obj = self.MyClass("You are a helpful AI. Do what the user asks:", "Thank you.")
        grammar1 = obj.cached_method("Computer, tell me a joke.")
        obj.suffix = "Thanks!"
        grammar2 = obj.cached_method("Computer, tell me a joke.")
        assert grammar1 is not grammar2
        lm = guidance.models.Mock()
        assert (
            str(lm + grammar1)
            == "You are a helpful AI. Do what the user asks:\nComputer, tell me a joke.\nThank you."
        )
        assert (
            str(lm + grammar2)
            == "You are a helpful AI. Do what the user asks:\nComputer, tell me a joke.\nThanks!"
        )

    def test_hit_cache_when_instance_hash_does_not_change(self):
        """
        Note: this is a bit of a "gotcha" when using `cache=True` since users may expect changing the instance's attributes
        will change the grammar. They _must_ implement __hash__ to ensure that the grammar is recalculated when the hash changes.
        """
        obj = self.MyClass("You are a helpful AI. Do what the user asks:", "Thank you.")
        grammar1 = obj.cached_method("Computer, tell me a joke.")
        obj.delimiter = "\t"
        grammar2 = obj.cached_method("Computer, tell me a joke.")
        assert grammar1 is grammar2
        lm = guidance.models.Mock()
        assert (
            str(lm + grammar1)
            == "You are a helpful AI. Do what the user asks:\nComputer, tell me a joke.\nThank you."
        )
        # Note that the delimiter is still the same as the first call since the hash didn't change
        assert (
            str(lm + grammar2)
            == "You are a helpful AI. Do what the user asks:\nComputer, tell me a joke.\nThank you."
        )

    def test_guidance_method_no_cache(self):
        obj = self.MyClass("You are a helpful AI. Do what the user asks:", "Thank you.")
        grammar1 = obj.uncached_method("Computer, tell me a joke.")
        grammar2 = obj.uncached_method("Computer, tell me a joke.")
        assert grammar1 is not grammar2
        lm = guidance.models.Mock()
        assert str(lm + grammar1) == str(lm + grammar2)

    def test_guidance_method_no_cache_changes_when_instance_changes(self):
        obj = self.MyClass("You are a helpful AI. Do what the user asks:", "Thank you.")
        grammar1 = obj.uncached_method("Computer, tell me a joke.")
        obj.delimiter = "\t"
        grammar2 = obj.uncached_method("Computer, tell me a joke.")
        assert grammar1 is not grammar2
        lm = guidance.models.Mock()
        assert (
            str(lm + grammar1)
            == "You are a helpful AI. Do what the user asks:\nComputer, tell me a joke.\nThank you."
        )
        # Note that the delimiter actually changes because the instance changed and we're not calling the cached method
        assert (
            str(lm + grammar2)
            == "You are a helpful AI. Do what the user asks:\tComputer, tell me a joke.\tThank you."
        )


class TestGuidanceMethodDedent:
    def test_dedent_basic(self):
        class MyClass:
            @guidance(stateless=True, dedent=True)
            def dedent_method(self, lm):
                lm += f"""\
                {{
                    "name": "{1+1}",
                    "age": "{gen('name', stop='"', max_tokens=1)}",
                }}"""
                return lm

        obj = MyClass()
        grammar = obj.dedent_method()
        lm = guidance.models.Mock()
        result = lm + grammar
        assert str(result).startswith("{")

    def test_basic_multiline_fstring(self):
        class MyClass:
            @guidance(stateless=True, dedent=True)
            def dedent_method(self, lm):
                lm += f"""\
                {{
                    "name": "{'har' + 'sha'}",
                    "age": "{314}",
                }}"""
                return lm

        obj = MyClass()
        grammar = obj.dedent_method()
        lm = guidance.models.Mock()
        result = lm + grammar
        assert str(result) == '{\n    "name": "harsha",\n    "age": "314",\n}'

    def test_mixed_content(self):
        class MyClass:
            @guidance(stateless=True, dedent=True)
            def dedent_method(self, lm):
                s = "Regular string\n"
                s += f"""\
                {{
                    "name": "{'har' + 'sha'}",
                    "age": "{314}",
                }}"""
                lm += s
                return lm

        obj = MyClass()
        grammar = obj.dedent_method()
        lm = guidance.models.Mock()
        result = lm + grammar
        assert str(result) == 'Regular string\n{\n    "name": "harsha",\n    "age": "314",\n}'

    def test_non_fstring_multiline(self):
        class MyClass:
            @guidance(stateless=True, dedent=True)
            def dedent_method(self, lm):
                s = """\
                Line 1
                Line 2
                Line 3
                """
                lm += s
                return lm

        obj = MyClass()
        grammar = obj.dedent_method()
        lm = guidance.models.Mock()
        result = lm + grammar
        assert str(result) == "Line 1\nLine 2\nLine 3\n"

    def test_empty_strings(self):
        class MyClass:
            @guidance(stateless=True, dedent=True)
            def dedent_method(self, lm):
                s = f"""\
                {""}"""
                lm += s
                return lm

        obj = MyClass()
        grammar = obj.dedent_method()
        lm = guidance.models.Mock()
        result = lm + grammar
        assert str(result) == ""

    def test_inconsistent_indentation(self):
        class MyClass:
            @guidance(stateless=True, dedent=True)
            def dedent_method(self, lm):
                s = f"""\
                {{
                "name": "{'har' + 'sha'}",
                  "age": "{314}",
                "weapon": "{'sword'}"
                }}"""
                lm += s
                return lm

        obj = MyClass()
        grammar = obj.dedent_method()
        lm = guidance.models.Mock()
        result = lm + grammar
        assert str(result) == '{\n"name": "harsha",\n  "age": "314",\n"weapon": "sword"\n}'

class TestGuidanceRecursion:
    class MyClass:
        @guidance(stateless=True, dedent=False)
        def recursive(self, lm):
            return lm + guidance.select(["a", self.recursive()])

    def test_method_recursion(self):
        assert self.MyClass().recursive() is not None

    def test_function_recursion(self):
        @guidance(stateless=True, dedent=False)
        def recursive(lm):
            return lm + guidance.select(["a", recursive()])

        assert recursive() is not None

class TestMethodGarbageCollection:
    class MyClass:
        def __init__(self, thing: str = "Hello"):
            self.thing = thing

        def __hash__(self):
            return hash(self.thing)

        @guidance(stateless=True, cache=True)
        def cached_method(self, lm, *args):
            return lm + self.thing

        @guidance(stateless=True, cache=False)
        def uncached_method(self, lm, *args):
            return lm + self.thing

    def test_garbage_collection_cached_method(self):
        obj = self.MyClass()
        # Create a weak reference to the object
        obj_ref = weakref.ref(obj)
        # Call the cached method
        _ = obj.cached_method()
        # Delete the hard ref to the obj
        del obj
        # Run garbage collection
        gc.collect()
        # Check if the object was garbage collected
        assert obj_ref() is None


    def test_garbage_collection_uncached_method(self):
        obj = self.MyClass()
        # Create a weak reference to the object
        obj_ref = weakref.ref(obj)
        # Call the uncached method
        _ = obj.uncached_method()
        # Delete the hard ref to the obj
        del obj
        # Run garbage collection
        gc.collect()
        # Check if the object was garbage collected
        assert obj_ref() is None


    def test_deleting_instance_lets_method_be_garbage_collected(self):
        obj = self.MyClass()
        # Create a weak reference to the object
        obj_ref = weakref.ref(obj)
        # Create a weak reference to the cached method
        meth_ref = weakref.WeakMethod(obj.cached_method)
<<<<<<< HEAD
        # Quick sanity check (real methods need weakref.WeakMethod, but we're a bit different)
=======
        # Quick sanity check that the weak reference is working
>>>>>>> af27044c
        gc.collect()
        assert meth_ref() is not None
        # Delete the hard ref to the obj
        del obj
        # Run garbage collection
        gc.collect()
        # Check if the object was garbage collected
        assert meth_ref() is None


    def test_deleting_instance_does_not_break_method(self):
        # Reference to method but not instance
        method = self.MyClass().cached_method
        gc.collect()
        # Will raise a ReferenceError if the method is broken
        method()


class TestSignature:
    def test_function_signature(self):
        def func(a, b=1, *, c, d=2):
            pass
        @guidance(stateless=True)
        def guidance_func(lm, a, b=1, *, c, d=2):
            return lm
        assert inspect.signature(guidance_func) == inspect.signature(func)

    def test_method_signature(self):
        class MyClass:
            def method(self, a, b=1, *, c, d=2):
                pass
            @guidance(stateless=True)
            def guidance_method(self, lm, a, b=1, *, c, d=2):
                pass
        obj = MyClass()
        assert inspect.signature(obj.guidance_method) == inspect.signature(obj.method)<|MERGE_RESOLUTION|>--- conflicted
+++ resolved
@@ -428,11 +428,7 @@
         obj_ref = weakref.ref(obj)
         # Create a weak reference to the cached method
         meth_ref = weakref.WeakMethod(obj.cached_method)
-<<<<<<< HEAD
-        # Quick sanity check (real methods need weakref.WeakMethod, but we're a bit different)
-=======
         # Quick sanity check that the weak reference is working
->>>>>>> af27044c
         gc.collect()
         assert meth_ref() is not None
         # Delete the hard ref to the obj
