import inspect
import json
import re
import textwrap
from abc import ABC, abstractmethod
from dataclasses import dataclass, field
from typing import (
    TYPE_CHECKING,
    Any,
    Callable,
    Iterator,
    Literal,
    Optional,
    Sequence,
    TypeVar,
    Union,
    cast,
)
from typing_extensions import assert_never

import pydantic

from ._parser import ByteParser, ByteParserException
from .trace import OutputAttr

if TYPE_CHECKING:
    from .models._base import Interpreter, State

# to support the embedding of guidance functions inside Python f-strings we use tags with these delimiters
tag_start = "{{G|"  # start of a call tag
tag_end = "|G}}"  # end of a call tag
_tag_pool: dict[str, Union["Function", "GrammarNode"]] = (
    {}
)  # the Functions or GrammarNodes associated with the tags
_tag_pattern = re.compile(
    re.escape(tag_start) + r"([^\|]+)" + re.escape(tag_end)
)  # the pattern for matching call tags


def _parse_tags(s: str) -> Union["GrammarNode", "Function"]:
    parts = cast(list[str], _tag_pattern.split(s))
    obj: GrammarNode = LiteralNode(parts.pop(0))
    is_tag = True
    for part in parts:
        if is_tag:
            obj += _tag_pool[part]
        else:
            obj += LiteralNode(part)
        is_tag = not is_tag
    return obj


class Tagged:
    def __str__(self):
        """Creates a string tag that can be used to retrieve this object."""

        # save the call in our call pool, ready to be run when it is attached to an LM object
        str_id = str(id(self))
        if str_id not in _tag_pool:
            _tag_pool[str_id] = self

        # return a string representation of this call so it can be combined with other strings/calls
        return tag_start + str_id + tag_end


class Match:
    def __init__(self, captures, log_probs, partial):
        self.captures = captures
        self.log_probs = log_probs
        self.partial = partial

    def __getitem__(self, key):
        return self.captures[key]

    def __len__(self):
        return len(self.captures)

    def __bool__(self):
        return True

    def __str__(self):
        return str(self.captures)

    def __repr__(self):
        return (
            "<guidance.Match object; captures="
            + str(self.captures)
            + "; partial="
            + str(self.partial)
            + ">"
        )


class StatefulException(Exception):
    """This is raised when we try and use the state of a grammar object like it was a live model.

    Note that eventually it would be nice to support stateful parser/grammar constructs directly, but
    such "parser combinators" cannot be run effciently in Python. So we use a traditional parser and
    grammar separation (hence the need for this exception)."""

    pass


@dataclass
class Function(Tagged):
    name: str = field(init=False)
    f: Callable
    args: tuple[Any, ...]
    kwargs: dict[str, Any]

    def __post_init__(self):
        self.name = self.f.__name__

    def __call__(self, model):
        model = self.f(model, *self.args, **self.kwargs)
        if model is None:
            raise Exception(
                f"The guidance function `{self.f.__name__}` did not return a model object! You need to return an updated model object at the end of your guidance function."
            )
        return model

    def __add__(self, other):
        if not isinstance(other, (str, GrammarNode, Function)):
            return NotImplemented

        if isinstance(other, str):
            other = _parse_tags(other)

        if isinstance(other, GrammarNode) and other.is_null:
            return self

        def __add__(model):
            return self(model) + other

        return Function(__add__, [], {})

    def __radd__(self, other):
        if not isinstance(other, (str, GrammarNode, Function)):
            return NotImplemented

        if isinstance(other, str):
            other = _parse_tags(other)

        if isinstance(other, GrammarNode) and other.is_null:
            return self

        def __radd__(model):
            return self(model + other)

        return Function(__radd__, [], {})


S = TypeVar("S", bound="State")


class ASTNode(ABC):
    @abstractmethod
    def _run(self, interpreter: "Interpreter[S]", **kwargs) -> Iterator[OutputAttr]:
        pass

    def simplify(self) -> "ASTNode":
        return self


@dataclass
class RoleStart(ASTNode):
    role: str

    def _run(self, interpreter: "Interpreter[S]", **kwargs) -> Iterator[OutputAttr]:
        return interpreter._role_start(self, **kwargs)


@dataclass
class RoleEnd(ASTNode):
    role: str

    def _run(self, interpreter: "Interpreter[S]", **kwargs) -> Iterator[OutputAttr]:
        return interpreter._role_end(self, **kwargs)


@dataclass
class ImageBlob(ASTNode):
    data: str

    def _run(self, interpreter: "Interpreter[S]", **kwargs) -> Iterator[OutputAttr]:
        return interpreter.image_blob(self, **kwargs)


@dataclass
class ImageUrl(ASTNode):
    url: str

    def _run(self, interpreter: "Interpreter[S]", **kwargs) -> Iterator[OutputAttr]:
        return interpreter.image_url(self, **kwargs)


@dataclass
class AudioBlob(ASTNode):
    data: str

    def _run(self, interpreter: "Interpreter[S]", **kwargs) -> Iterator[OutputAttr]:
        return interpreter.audio_blob(self, **kwargs)


class GenAudio(ASTNode):
    def __init__(self, kwargs: dict[str, Any]):
        self.kwargs = kwargs

    def _run(self, interpreter: "Interpreter[S]", **kwargs) -> Iterator[OutputAttr]:
        return interpreter.gen_audio(self, **kwargs)


@dataclass(frozen=True)
class GrammarNode(Tagged, ASTNode):

    @property
    def is_null(self) -> bool:
        """
        If this returns true, then this node matches empty string and empty string only.
        """
        return False

    @property
    def is_allowed_in_lark_terminal(self) -> bool:
        """
        If this returns true, then this node will be compiled down to a regular expression.
        It cannot be recursive.
        """
        return all(child.is_allowed_in_lark_terminal for child in self.children())

    @property
    def is_allowed_in_lark_rule_with_attrs(self) -> bool:
        """
        If this returns true, then this node can be used as a Lark rule with attributes.
        """
        # Typically, not being allowed in terminal implies that a node is not allowed in a rule with attributes,
        # however this is notably false for subgrammars
        return self.is_allowed_in_lark_terminal

    def simplify(self) -> "GrammarNode":
        return self

    def children(self) -> Sequence["GrammarNode"]:
        return ()

    def __add__(self, other) -> "GrammarNode":
        if not isinstance(other, (str, GrammarNode)):
            return NotImplemented

        if isinstance(other, str):
            other = _parse_tags(other)

        if self.is_null:
            return other

        if isinstance(other, Function):
            return other.__radd__(self)

        if other.is_null:
            return self

        return JoinNode((self, other))

    def __radd__(self, other) -> "GrammarNode":
        if not isinstance(other, (str, GrammarNode)):
            return NotImplemented

        if isinstance(other, str):
            other = _parse_tags(other)

        if self.is_null:
            return other

        if isinstance(other, Function):
            return other.__add__(self)

        if other.is_null:
            return self

        return JoinNode((other, self))

    def __getitem__(self, key):
        raise StatefulException("GrammarNodes can't access state!")

    def match(
        self,
        byte_string: Union[str, bytes],
        allow_partial: bool = False,
        raise_exceptions: bool = False,
        enforce_max_tokens: bool = True,
    ) -> Union[Match, None]:
        if isinstance(byte_string, str):
            byte_string = byte_string.encode()
        parser = ByteParser(self.ll_grammar(enforce_max_tokens=enforce_max_tokens))

        try:
            parser.consume_bytes(byte_string)
            if not allow_partial:
                parser.force_done()
        except ByteParserException:
            if raise_exceptions:
                raise
            else:
                return None

        if not allow_partial and not parser.matched():
            return None

        if parser.matched():
            parser.force_done()

        return Match(*parser.get_captures(), partial=not parser.matched())  # type: ignore[misc]

    def forced_prefix(self) -> str:
        parser = ByteParser(self.ll_grammar())
        return parser.bytes.decode("utf-8", errors="ignore")

    def ll_grammar(self, enforce_max_tokens: bool = True) -> str:
        return LarkSerializer(enforce_max_tokens=enforce_max_tokens).serialize(self.simplify())

@dataclass(frozen=True)
class SpecialToken(GrammarNode):
    text: Optional[str] = None
    id: Optional[int] = None
    range: Optional[tuple[int, int]] = None

    def __post_init__(self):
        if [self.text, self.id, self.range].count(None) != 2:
            raise ValueError("Exactly one of text, id, or range must be set")

    def format(self) -> str:
        if self.text is not None:
            return f"<|{self.text}|>"
        if self.id is not None:
            return f"<[{self.id}]>"
        if self.range is not None:
            return f"<[{self.range[0]}-{self.range[1]}]>"

    @property
    def is_terminal(self) -> bool:
        return False

    def _run(self, interpreter: "Interpreter[S]", **kwargs) -> Iterator[OutputAttr]:
        return interpreter.special_token(self, **kwargs)

@dataclass(frozen=True)
class LiteralNode(GrammarNode):
    value: str

    @property
    def is_null(self) -> bool:
        return self.value == ""

    def _run(self, interpreter: "Interpreter[S]", **kwargs) -> Iterator[OutputAttr]:
        return interpreter.text(self, **kwargs)


@dataclass(frozen=True)
class RegexNode(GrammarNode):
    regex: Optional[str]

    def _run(self, interpreter: "Interpreter[S]", **kwargs) -> Iterator[OutputAttr]:
        return interpreter.regex(self, **kwargs)


@dataclass(frozen=True)
class SelectNode(GrammarNode):
    alternatives: tuple[GrammarNode, ...]

    @property
    def is_null(self) -> bool:
        return all(alt.is_null for alt in self.alternatives)

    def simplify(self) -> "GrammarNode":
        if self.is_null:
            return LiteralNode("")
        alternatives = tuple(alt.simplify() for alt in self.alternatives if not alt.is_null)
        if len(alternatives) == 1:
            node = alternatives[0]
        else:
            node = SelectNode(alternatives)

        if any(alt.is_null for alt in self.alternatives):
            return RepeatNode(node, 0, 1)
        return node

    def children(self) -> Sequence["GrammarNode"]:
        return self.alternatives

    def _run(self, interpreter: "Interpreter[S]", **kwargs) -> Iterator[OutputAttr]:
        return interpreter.select(self, **kwargs)


@dataclass(frozen=True)
class JoinNode(GrammarNode):
    nodes: tuple[GrammarNode, ...]

    @property
    def is_null(self) -> bool:
        return all(node.is_null for node in self.nodes)

    def simplify(self) -> "GrammarNode":
        if self.is_null:
            return LiteralNode("")
        nodes = tuple(node.simplify() for node in self.nodes if not node.is_null)
        if len(nodes) == 1:
            return nodes[0]
        return JoinNode(nodes)

    def children(self) -> Sequence["GrammarNode"]:
        return self.nodes

    def _run(self, interpreter: "Interpreter[S]", **kwargs) -> Iterator[OutputAttr]:
        return interpreter.join(self, **kwargs)


@dataclass(frozen=True)
class RepeatNode(GrammarNode):
    node: GrammarNode
    min: int
    max: Optional[int]

    @property
    def is_null(self) -> bool:
        return self.node.is_null or self.min == self.max == 0

    def __post_init__(self):
        if self.min < 0:
            raise ValueError("min must be >= 0")
        if self.max is not None and self.max < self.min:
            raise ValueError("max must be >= min")

    def children(self) -> Sequence["GrammarNode"]:
        return (self.node,)

    def simplify(self) -> GrammarNode:
        return RepeatNode(self.node.simplify(), self.min, self.max)

    def _run(self, interpreter: "Interpreter[S]", **kwargs) -> Iterator[OutputAttr]:
        return interpreter.repeat(self, **kwargs)


@dataclass(frozen=True)
class SubstringNode(GrammarNode):
    chunks: tuple[str, ...]

    @property
    def is_allowed_in_lark_terminal(self) -> bool:
        # this can be used as part of bigger regexes
        return True

    def _run(self, interpreter: "Interpreter[S]", **kwargs) -> Iterator[OutputAttr]:
        return interpreter.substring(self, **kwargs)


# This creates a name for the given grammar node (value), which can be referenced
# via RuleRefNode (or directly).
# In Lark syntax this results in approx. "{name}: {value}"
# This can either Lark rule (non-terminal) or terminal definition
# (meaning name can be upper- or lowercase).
@dataclass(frozen=True)
class RuleNode(GrammarNode):
    name: str
    value: GrammarNode
    capture: Optional[str] = None
    list_append: bool = False
    temperature: Optional[float] = None
    max_tokens: Optional[int] = None
    stop: Optional[Union[RegexNode, LiteralNode]] = None
    suffix: Optional[LiteralNode] = None
    stop_capture: Optional[str] = None
    lazy: bool = False

    def __post_init__(self) -> None:
        if (
            self.temperature is not None
            or self.max_tokens is not None
            or self.stop is not None
            or self.suffix is not None
            or self.stop_capture is not None
<<<<<<< HEAD
            or self.lazy
        ) and not (isinstance(self.value, BaseSubgrammarNode) or self.value.is_terminal):
=======
        ) and not self.value.is_allowed_in_lark_rule_with_attrs:
>>>>>>> ed7a17fb
            raise ValueError(
                "RuleNode is not terminal, so it cannot have a temperature, max_tokens, or stop condition"
            )

    @property
    def is_allowed_in_lark_terminal(self) -> bool:
        return (
            (
                self.capture is None
                and self.temperature is None
                and self.max_tokens is None
                and self.stop is None
                and self.suffix is None
                and self.stop_capture is None
                and not self.lazy
            )
            and super().is_allowed_in_lark_terminal
        )

    def children(self) -> tuple[GrammarNode]:
        return (self.value,)

    def _run(self, interpreter: "Interpreter[S]", **kwargs) -> Iterator[OutputAttr]:
        return interpreter.rule(self, **kwargs)

@dataclass(frozen=True, eq=False)
class RuleRefNode(GrammarNode):
    target: Optional[RuleNode] = field(default=None, init=False)

    def set_target(self, target: RuleNode) -> None:
        if self.target is not None:
            raise ValueError("RuleRefNode target already set")
        # Side-step frozen=True to set target
        object.__setattr__(self, "target", target)

    @property
    def is_allowed_in_lark_terminal(self) -> bool:
        # RuleRefNode should only ever be used to enable recursive rule definitions,
        # so it should never be terminal.
        return False

    def _run(self, interpreter: "Interpreter[S]", **kwargs) -> Iterator[OutputAttr]:
        if self.target is None:
            raise ValueError("RuleRefNode target not set")
        return interpreter.rule(self.target)

@dataclass(frozen=True)
class BaseSubgrammarNode(GrammarNode):
    @property
    def is_allowed_in_lark_terminal(self) -> bool:
        return False
    @property
    def is_allowed_in_lark_rule_with_attrs(self) -> bool:
        # Typically, not being allowed in terminal implies that a node is not allowed in a rule with attributes,
        # however this is notably false for subgrammars
        return True

@dataclass(frozen=True)
class SubgrammarNode(BaseSubgrammarNode):
    body: GrammarNode
    skip_regex: Optional[str] = None

    def _run(self, interpreter: "Interpreter[S]", **kwargs) -> Iterator[OutputAttr]:
        return interpreter.subgrammar(self, **kwargs)


@dataclass(frozen=True, eq=False)
class JsonNode(BaseSubgrammarNode):
    schema: dict[str, Any]

    def _run(self, interpreter: "Interpreter[S]", **kwargs) -> Iterator[OutputAttr]:
        return interpreter.json(self, **kwargs)


@dataclass(frozen=True, eq=False)
class LarkNode(BaseSubgrammarNode):
    lark_grammar: str

    def _run(self, interpreter: "Interpreter[S]", **kwargs) -> Iterator[OutputAttr]:
        return interpreter.lark(self, **kwargs)

@dataclass
class ToolDefinition:
    callable: Callable
    name: str
    description: str
    args: type[pydantic.BaseModel]

    @classmethod
    def from_callable(cls, callable: Callable) -> "ToolDefinition":
        signature = inspect.signature(callable)
        args = {}
        for name, param in signature.parameters.items():
            if param.kind not in {
                inspect.Parameter.POSITIONAL_OR_KEYWORD,
                inspect.Parameter.KEYWORD_ONLY,
            }:
                raise ValueError(f"Unsupported parameter kind: {param.kind.description}")
            args[name] = (
                param.annotation if param.annotation is not inspect.Parameter.empty else Any
            )
        return cls(
            callable=callable,
            name=callable.__name__,
            description=(callable.__doc__ or "").strip(),
            args=pydantic.create_model(
                callable.__name__,
                __config__=pydantic.ConfigDict(extra="forbid"),
                **{name: (annotation, ...) for name, annotation in args.items()},
            ),
        )

@dataclass(frozen=True)
class ToolCallNode(ASTNode):
    tools: dict[str, ToolDefinition]
    tool_choice: Literal["auto", "required"] = "auto"
    parallel_tool_calls: bool = False

    @classmethod
    def from_tools(
        cls,
        tools: list[Union[callable, ToolDefinition]],
        tool_choice: Literal["auto", "required"] =  "auto",
        parallel_tool_calls: bool = False
    ) -> "ToolCallNode":
        tool_defs = {}
        for tool in tools:
            if isinstance(tool, ToolDefinition):
                tool_def = tool
            elif callable(tool):
                tool_def = ToolDefinition.from_callable(tool)
            else:
                raise ValueError(f"Unsupported tool type: {type(tool)}")
            if tool_def.name in tool_defs:
                raise ValueError(f"Duplicate tool name: {tool_def.name}")
            tool_defs[tool_def.name] = tool_def
        return cls(tools=tool_defs, tool_choice=tool_choice, parallel_tool_calls=parallel_tool_calls)

    def __post_init__(self):
        if not self.tools:
            raise ValueError("ToolCallNode must have at least one tool")

    def _run(self, interpreter: "Interpreter[S]", **kwargs) -> Iterator[OutputAttr]:
        return interpreter.tool_call(self, **kwargs)

class LarkSerializer:

    def __init__(self, enforce_max_tokens: bool = True):
        self.enforce_max_tokens = enforce_max_tokens
        self.rules: dict[str, str] = {}
        self.names: dict[RuleNode, str] = {}

    def serialize(self, node: GrammarNode) -> str:
        if isinstance(node, RuleNode) and node.name == "start":
            self.visit(node)
        else:
            self.visit(RuleNode("start", node))

        res = "%llguidance {}\n\n"
        if "start" not in self.rules:
            assert "START" in self.rules
            res += "start: START\n"

        prev_nl = True
        for name in self.names.values():
            s = self.rules[name]
            if not prev_nl and "\n" in s:
                res += "\n"
            res += s + "\n"
            prev_nl = "\n" in s
            if prev_nl:
                res += "\n"

        return res

    def visit(self, node: GrammarNode, top=False) -> str:
        if isinstance(node, RuleNode):
            if node in self.names:
                return self.names[node]

            name = self.normalize_name(node.name, node.is_allowed_in_lark_terminal)
            names = set(self.names.values())
            if name in names:
                i = 1
                while f"{name}_{i}" in names:
                    i += 1
                name = f"{name}_{i}"
            self.names[node] = name

            res = name
            attrs = []
            if node.capture is not None:
                if node.capture != node.name or node.list_append:
                    capture_name = node.capture
                    if node.list_append:
                        capture_name = f"__LIST_APPEND:{capture_name}"
                    attrs.append(f"capture={json.dumps(capture_name)}")
                else:
                    attrs.append("capture")
            if node.temperature is not None:
                attrs.append(f"temperature={node.temperature}")
            if self.enforce_max_tokens and node.max_tokens is not None:
                attrs.append(f"max_tokens={node.max_tokens}")
            if node.stop:
                attrs.append(f"stop={self.visit(node.stop)}")
            if node.suffix:
                attrs.append(f"suffix={self.visit(node.suffix)}")
            if node.stop_capture:
                attrs.append(f"stop_capture={json.dumps(node.stop_capture)}")
            if node.lazy:
                attrs.append("lazy")
            if attrs:
                res += f"[{', '.join(attrs)}]"
            
            res += ": "
            target = node.value
            if isinstance(target, JsonNode):
                res += "%json " + json.dumps(target.schema, indent=2)
            elif isinstance(target, LarkNode):
                # TODO: we can't decide whether or not to enforce max tokens here easily.
                # We could in principle parse the grammar and/or use a regex?
                res += f"%lark {{\n{textwrap.indent(target.lark_grammar, '  ').strip()}\n}}"
            elif isinstance(target, SubgrammarNode):
                lark_grammar = LarkSerializer(enforce_max_tokens=self.enforce_max_tokens).serialize(target.body)
                if target.skip_regex:
                    lark_grammar += f"\n%ignore /{target.skip_regex}/"
                res += f"%lark {{\n{textwrap.indent(lark_grammar, '  ').strip()}\n}}"
            elif isinstance(target, GrammarNode):
                res += self.visit(target.simplify(), top=True)
            else:
                if TYPE_CHECKING:
                    assert_never(target)
                raise TypeError(f"Unknown rule value type: {target}")
            self.rules[name] = res
            return name
        if node.is_null:
            return '""'

        if isinstance(node, LiteralNode):
            return json.dumps(node.value)

        if isinstance(node, SpecialToken):
            return node.format()

        if isinstance(node, RegexNode):
            rx = node.regex
            if rx is None:
                rx = "(?s:.*)"
            return self.regex(rx)

        if isinstance(node, SelectNode):
            if top:
                return "\n     | ".join(self.visit(alt) for alt in node.alternatives)
            else:
                return "(" + " | ".join(self.visit(alt) for alt in node.alternatives) + ")"

        if isinstance(node, JoinNode):
            return " ".join(self.visit(n) for n in node.nodes if not n.is_null)

        if isinstance(node, RepeatNode):
            inner = self.visit(node.node)
            if isinstance(node.node, (JoinNode, RepeatNode)):
                inner = f"({inner})"
            if (node.min, node.max) == (0, None):
                return f"{inner}*"
            if (node.min, node.max) == (1, None):
                return f"{inner}+"
            if (node.min, node.max) == (0, 1):
                return f"{inner}?"
            if node.max is None:
                return f"{inner}{{{node.min},}}"
            return f"{inner}{{{node.min},{node.max}}}"

        if isinstance(node, SubstringNode):
            return f'%regex {json.dumps({"substring_chunks": node.chunks}, indent=2)}'

        if isinstance(node, RuleRefNode):
            if node.target is None:
                raise ValueError("RuleRefNode has no target")
            return self.visit(node.target)

        raise TypeError(f"Unknown node type: {node}")

    def normalize_name(self, name: str, terminal: bool) -> str:
        new_name = name.replace("-", "_")
        # convert fooBar_Baz to foo_Bar_Baz
        new_name = re.sub(r"([a-z])([A-Z])", r"\1_\2", new_name)
        if terminal:
            new_name = new_name.upper()
        else:
            new_name = new_name.lower()
        return new_name

    def regex(self, pattern: str) -> str:
        escaped = re.sub(r"(?<!\\)/", r"\/", pattern).replace("\n", "\\n")
        return f"/{escaped}/"<|MERGE_RESOLUTION|>--- conflicted
+++ resolved
@@ -478,12 +478,8 @@
             or self.stop is not None
             or self.suffix is not None
             or self.stop_capture is not None
-<<<<<<< HEAD
             or self.lazy
-        ) and not (isinstance(self.value, BaseSubgrammarNode) or self.value.is_terminal):
-=======
         ) and not self.value.is_allowed_in_lark_rule_with_attrs:
->>>>>>> ed7a17fb
             raise ValueError(
                 "RuleNode is not terminal, so it cannot have a temperature, max_tokens, or stop condition"
             )
