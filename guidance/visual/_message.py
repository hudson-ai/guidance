--- conflicted
+++ resolved
@@ -2,39 +2,24 @@
 
 Messages are required to be added to the model registry for serialization.
 """
-<<<<<<< HEAD
-from typing import Optional, Union, Annotated, ClassVar, TYPE_CHECKING
+from typing import Optional, Union, Annotated, ClassVar
 from pydantic import BaseModel, Field, model_validator, computed_field, Tag, TypeAdapter, Discriminator
+from itertools import count
 
-=======
-from typing import Optional, Dict, Union
-from itertools import count
-from pydantic import BaseModel, Field
-
-from guidance._schema import GenTokenExtra
->>>>>>> ed7a17fb
 from ..trace import NodeAttr
 
-<<<<<<< HEAD
-
-_msg_counter: int = -1
-def new_message_id() -> int:
-    """Generate a new message ID."""
-    global _msg_counter
-    _msg_counter += 1
-    return _msg_counter
 
 class GuidanceMessage(BaseModel):
     """Message sent within Guidance layer."""
 
-    message_id: int = Field(default_factory=new_message_id)
+    message_id: int = Field(default_factory=count().__next__)
 
-    _subclasses: ClassVar[set[type]] = set()
+    _subclasses: ClassVar[set[type["GuidanceMessage"]]] = set()
     def __init_subclass__(cls, **kwargs):
         super().__init_subclass__(**kwargs)
         cls._subclasses.add(cls)
 
-    @computed_field
+    @computed_field # type: ignore[prop-decorator]
     @property
     def class_name(self) -> str:
         """Class name of the message."""
@@ -59,17 +44,7 @@
             Discriminator(
                 lambda x: x["class_name"] if isinstance(x, dict) else x.class_name,
             )
-        ]
-=======
-class GuidanceMessage(BaseModel):
-    """Message sent within Guidance layer."""
-
-    message_id: int = Field(default_factory=count().__next__)
-    class_name: Optional[str] = None
-
-    def model_post_init(self, context):
-        self.class_name = self.__class__.__name__
->>>>>>> ed7a17fb
+        ] # type: ignore[return-value]
 
 class TraceMessage(GuidanceMessage):
     """Update on a trace node."""
@@ -117,24 +92,6 @@
     """Fired when client requests tokens from server."""
     pass
 
-<<<<<<< HEAD
-=======
-
-model_registry: Dict[str, type[GuidanceMessage]] = {
-    'TraceMessage': TraceMessage,
-    'ExecutionStartedMessage': ExecutionStartedMessage,
-    'ExecutionCompletedMessage': ExecutionCompletedMessage,
-    'ExecutionCompletedOutputMessage': TokensMessage,
-    'ResetDisplayMessage': ResetDisplayMessage,
-    'ClientReadyMessage': ClientReadyMessage,
-    'ClientReadyAckMessage': ClientReadyAckMessage,
-    'OutputRequestMessage': OutputRequestMessage,
-    'MetricMessage': MetricMessage,
-    'TokensMessage': TokensMessage,
-}
-
-
->>>>>>> ed7a17fb
 def serialize_message(message: GuidanceMessage) -> str:
     """ Serializes guidance message.
 
