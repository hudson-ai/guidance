import copy
import dataclasses
import re
<<<<<<< HEAD
from typing import Optional, Sequence, Union

from ._ast import (
    Function,
    GenNode,
    GrammarNode,
    LiteralNode,
    RegexNode,
    RepeatNode,
    RuleNode,
    SelectNode,
    SubgrammarNode,
    parse_tags,
)
=======
import types
from typing import Any, Optional, Sequence, Union, cast 
from dataclasses import dataclass

>>>>>>> 3788a3cb

# TODO: maybe regex, gen, select, and repeat defined here should be private api with public wrappers in library?


def string(s: str) -> LiteralNode:
    return LiteralNode(s)


def regex(pattern: str) -> RegexNode:
    return RegexNode(pattern)


<<<<<<< HEAD
def gen(
    regex: str = "(?s).*",
    stop_regex: str = "",
    save_stop_text: Optional[str] = None,
    name: Optional[str] = None,
    temperature: Optional[float] = None,
    max_tokens: Optional[int] = None,
    list_append: bool = False,
) -> GenNode:
    node = GenNode(
        name=name or "gen",
        value=RegexNode(regex),
        capture=name,
        stop_regex=stop_regex,
        save_stop_text=save_stop_text,
        list_append=list_append,
        temperature=temperature,
        max_tokens=max_tokens,
    )
    return node
=======
class Function:
    """This is the abstract class representing all guidance functions.

    There are two main subclasses: GrammarFunction and RawFunction. GrammarFunctions
    represent guidance grammars that can be serialized and sent across the wire, while
    RawFunctions represent unconstrained native Python functions.
    """
    __slots__ = ("name",)

    def __init__(self, name):
        self.name = name

    def __str__(self):
        """Creates a string tag that can be used to retrieve this object."""

        # save the call in our call pool, ready to be run when it is attached to an LM object
        str_id = str(id(self))
        if str_id not in _call_pool:
            _call_pool[str_id] = self

        # return a string representation of this call so it can be combined with other strings/calls
        return tag_start + str_id + tag_end


class RawFunction(Function):
    __slots__ = ("f", "args", "kwargs")

    def __init__(self, f, args, kwargs):
        super().__init__(f.__name__)
        self.f = f
        self.args = args
        self.kwargs = kwargs

    def __call__(self, model):
        model = self.f(model, *self.args, **self.kwargs)
        if model is None:
            raise Exception(
                f"The guidance function `{self.f.__name__}` did not return a model object! You need to return an updated model object at the end of your guidance function."
            )
        return model

    def __add__(self, other):
        if not isinstance(other, (str, bytes, Function)):
            return NotImplemented
        def __add__(model):
            model = self(model)
            model += other
            return model
        return RawFunction(__add__, [], {})

    def __radd__(self, other):
        if not isinstance(other, (str, bytes, Function)):
            return NotImplemented
        def __radd__(model):
            model += other
            model = self(model)
            return model
        return RawFunction(__radd__, [], {})


class Match:
    def __init__(self, captures, log_probs, partial):
        self.captures = captures
        self.log_probs = log_probs
        self.partial = partial

    def __getitem__(self, key):
        return self.captures[key]

    def __len__(self):
        return len(self.captures)

    def __bool__(self):
        return True

    def __str__(self):
        return str(self.captures)

    def __repr__(self):
        return (
            "<guidance.Match object; captures="
            + str(self.captures)
            + "; partial="
            + str(self.partial)
            + ">"
        )


class GrammarFunction(Function):
    __slots__ = ("capture_name",)
    num_used_names = 0

    def __init__(self, *, name: Optional[str] = None, capture_name: Optional[str] = None):
        super().__init__(name or capture_name or self._new_name())
        self.capture_name = capture_name

    def __add__(self, value):
        # see if we have a string with calls or a simple string
        if isinstance(value, str) or isinstance(value, bytes):
            if isinstance(value, str) and re.search(_tag_pattern, value):
                return str(self) + value
            else:
                value = string(value)

        # see if we can keep building a stateless grammar
        if isinstance(value, GrammarFunction):
            return Join([self, value])

        # otherwise we let the other object handle things
        return NotImplemented

    def __radd__(self, value):

        # see if we have a string with calls or a simple string
        if isinstance(value, str) or isinstance(value, bytes):
            if isinstance(value, str) and re.search(_tag_pattern, value):
                return value + str(self)
            else:
                value = string(value)

        # see if we can keep building a stateless grammar
        if isinstance(value, GrammarFunction):
            return Join([value, self])

        # otherwise we let the other object handle things
        return NotImplemented

    def __getitem__(self, value):
        raise StatefulException("GrammarFunctions can't access state!")

    def match(
        self,
        byte_string: Union[str, bytes],
        allow_partial: bool = False,
        raise_exceptions: bool = False,
    ) -> Union[Match, None]:
        if isinstance(byte_string, str):
            byte_string = byte_string.encode()

        from ._parser import ByteParser, ByteParserException
        parser = ByteParser(self)

        try:
            parser.consume_bytes(byte_string)
            if not allow_partial:
                parser.force_done()
        except ByteParserException:
            if raise_exceptions:
                raise
            else:
                return None

        if not allow_partial and not parser.matched():
            return None

        if parser.matched():
            parser.force_done()

        return Match(*parser.get_captures(), partial=not parser.matched())  # type: ignore[misc]

    def forced_prefix(self) -> str:
        from ._parser import ByteParser
        parser = ByteParser(self)
        return parser.bytes.decode("utf-8", errors="ignore")

    @classmethod
    def _new_name(cls):
        num_used = cls.num_used_names

        a_ord = ord("a")

        # name the name in base 26 letter notation
        name = chr(a_ord + num_used % 26)
        if num_used >= 26:
            name = chr(a_ord + (num_used % 676) // 26) + name
            if num_used >= 676:
                name = chr(a_ord + (num_used % 17576) // 676) + name
                if num_used >= 17576:
                    name = chr(a_ord + (num_used % 456976) // 17576) + name

        cls.num_used_names += 1

        return name

    def gbnf_string(self):
        used_names: set[str] = set()
        names = {}
        lines: list[str] = []
        root_name = self._rec_gbnf_string(lines, used_names, names)
        lines.append("root ::= " + root_name)
        return "\n".join(lines)

    def ll_serialize(self):
        return {"grammars": LLSerializer().run(self)}


ComposableGrammar = Union[GrammarFunction, str, bytes]


class Terminal(GrammarFunction):
    __slots__ = ("temperature",)

    def __init__(self, *, name: Optional[str] = None, capture_name: Optional[str] = None, temperature: Optional[float] = None):
        super().__init__(name=name, capture_name=capture_name)
        self.temperature = temperature

    def match_byte(self, byte):
        pass  # abstract


class DeferredReference(Terminal):
    """Container to hold a value that is resolved at a later time. This is useful for recursive definitions."""
    __slots__ = ("_resolved", "_value")

    def __init__(self) -> None:
        super().__init__()
        self._resolved = False
        self._value: Optional[GrammarFunction] = None

    @property
    def value(self) -> GrammarFunction:
        if self._resolved:
            return cast(GrammarFunction, self._value)
        else:
            raise ValueError("DeferredReference does not have a value yet")

    @value.setter
    def value(self, value: GrammarFunction) -> None:
        if self._resolved:
            raise ValueError("DeferredReference value already set")
        self._value = value
        self._resolved = True

class Byte(Terminal):
    __slots__ = ("byte",)

    def __init__(self, byte: bytes):
        assert isinstance(byte, bytes)
        assert len(byte) == 1
        super().__init__(name=str(byte))
        self.byte = byte

    def __hash__(self):
        return self.byte[0]

    def __eq__(self, other):
        return isinstance(other, Byte) and self.byte[0] == other.byte[0]

    def __repr__(self) -> str:
        return str(self.byte)

    def __len__(self):
        return 1

    def match_byte(self, byte: bytes) -> bool:
        return byte == self.byte


class ByteRange(Terminal):
    __slots__ = ("byte_range",)

    def __init__(self, byte_range: bytes):
        assert isinstance(byte_range, bytes)
        assert len(byte_range) == 2
        super().__init__(name=str(byte_range))
        self.byte_range = byte_range

    def match_byte(self, byte: bytes) -> bool:
        return self.byte_range[0] <= byte[0] <= self.byte_range[1]

    def __hash__(self):
        return self.byte_range[0] + 256 * self.byte_range[1]

    def __eq__(self, other) -> bool:
        return (
            isinstance(other, ByteRange)
            and self.byte_range[0] == other.byte_range[0]
            and self.byte_range[1] == other.byte_range[1]
        )

    def __repr__(self) -> str:
        return str(self.byte_range)

    def __len__(self) -> int:
        return 1


class Null(Terminal):
    def __init__(self):
        super().__init__(name="ε")

    def __add__(self, other):
        # see if we have a string with calls or a simple string
        if isinstance(other, bytes):
            return string(other)
        elif isinstance(other, str):
            return str_to_grammar(other)

        # otherwise we return unchanged
        else:
            return other

    def __radd__(self, other):
        # left vs right makes no difference since we are null
        return self.__add__(other)


class ModelVariable(GrammarFunction):
    """This represents a variable that will be read from the model object when this grammar is executed.

    Note that the name is the name of the attribute on the model object this node
    will get replaced with.
    """
    def __init__(self, name):
        super().__init__(name=name)

def replace_model_variables(grammar, model, allowed_vars=None):
    """Replace all the ModelVariable nodes with their values in an iterative manner."""
    visited_set = set()
    stack = [(grammar, None, None)]  # Stack stores tuples of (node, parent_node, child_index)
    replacements = []

    while stack:
        current, parent, child_index = stack.pop()

        # This node is being visited for the first time
        if current not in visited_set:
            visited_set.add(current)

            # If it's a terminal node, skip it
            if isinstance(current, Terminal):
                continue

            # Process non-terminal nodes in reverse order to maintain the depth-first order
            for i in reversed(range(len(current.values))):
                value = current.values[i]
                if isinstance(value, ModelVariable):
                    if allowed_vars is not None and value.name not in allowed_vars:
                        raise Exception(f"Invalid model variable name: {value.name}")
                    # Replace the ModelVariable with its value from 'model' (or the tokenizer if model does not have it)
                    # note we skip over attrs we don't have since we may be run twice, once on the model and once for the engine
                    if hasattr(model, value.name):
                        obj = model
                    elif hasattr(model, "tokenizer") and hasattr(model.tokenizer, value.name):
                        obj = model.tokenizer
                    else:
                        obj = None
                    if obj is not None:
                        replacement_value = _wrap_as_grammar(getattr(obj, value.name))
                        replacements.append((current, i, value))  # Record the replacement
                        current.values[i] = replacement_value  # Perform the replacement
                else:
                    # If not ModelVariable, push onto the stack to process later
                    stack.append((value, current, i))

    return replacements


def unreplace_model_variables(replacements):
    """This restores a grammar back to its original state, ready for another execution."""
    for grammar, i, orig_value in replacements:
        grammar.values[i] = orig_value


def _wrap_as_grammar(value):
    """This takes whatever value was given and tries to turn in into a guidance grammar."""

    # if it is already a valid grammar we have no need to wrap it
    if isinstance(value, GrammarFunction):
        return value

    # if it is already a valid grammar we have no need to wrap it
    if value is None:
        return Null()

    # we have a constant value
    if isinstance(value, (str, bytes)):
        return string(value)

    raise Exception("Can't wrap as a grammar!")


def commit_point(value, hidden=False):
    """Force the grammar to commit to a parse that includes this node once it can.

    Not that commit point nodes can be optionally hidden (in fact they are the only
    nodes that can be hidden since they are by definition not impacted by multiple possible
    inconsistent parses.)"""
    raise NotImplementedError("commit_point is not implemented (may remove in the future)")


class Join(GrammarFunction):
    __slots__ = ("values",)

    def __init__(
        self,
        values: Sequence[ComposableGrammar],
        *,
        name: Optional[str] = None,
        capture_name: Optional[str] = None,
    ) -> None:
        super().__init__(name=name, capture_name=capture_name)
        # wrap raw strings
        converted_values = [string(v) if isinstance(v, (str, bytes)) else v for v in values]
        self.values: list[GrammarFunction] = [
            v for v in converted_values if not isinstance(v, Null)
        ]

    def __repr__(self, indent="", done=None):
        if done is None:
            done = set()
        s = self.name.ljust(20) + " <- " + " ".join([v.name for v in self.values])
        s += (
            "        "
            + (f"capture_name={self.capture_name} " if self.capture_name else "")
            + (f"max_tokens={self.max_tokens}" if self.max_tokens < 100000 else "")
            + "\n"
        )
        done.add(self)
        for v in self.values:
            if v not in done and (isinstance(v, Join) or isinstance(v, Select)):
                s += v.__repr__(indent, done)
        return s


def quote_regex(value: str) -> str:
    assert isinstance(value, str)
    return re.sub(r"([\\+*?^$(){}\[\]\.|])", r"\\\1", value)


class WithMaxTokens(Terminal):
    __slots__ = ("max_tokens",)

    def __init__(self, *, name: Optional[str] = None, capture_name: Optional[str] = None, temperature: Optional[float] = None, max_tokens: Optional[int] = None):
        super().__init__(name=name, capture_name=capture_name, temperature=temperature)
        self.max_tokens = max_tokens


class Gen(WithMaxTokens):
    __slots__ = (
        "body_regex",
        "stop_regex",
        "save_stop_text",
    )

    def __init__(
        self,
        body_regex: str,
        stop_regex: str,
        save_stop_text: Optional[str] = None,
        *,
        capture_name: Union[str, None] = None,
        max_tokens: Optional[int] = None,
        temperature: Optional[float] = None,
    ) -> None:
        super().__init__(capture_name=capture_name, temperature=temperature, max_tokens=max_tokens)
        self.body_regex = body_regex
        self.stop_regex = stop_regex
        self.save_stop_text = save_stop_text

    def __repr__(self, indent="", done=None, lbl="Gen"):
        if done is None:
            done = set()
        s = (
            self.name.ljust(20)
            + " <- "
            + lbl
            + " "
            + repr(self.body_regex)
            + " + "
            + repr(self.stop_regex)
        )
        s += (
            "        "
            + (f"capture_name={self.capture_name} " if self.capture_name else "")
            + (f"max_tokens={self.max_tokens}" if self.max_tokens < 100000 else "")
            + "\n"
        )
        done.add(self)
        return s


class Lexeme(WithMaxTokens):
    __slots__ = ("rx", "contextual", "json_string")

    def __init__(
        self,
        rx: str,
        contextual: bool = False,
        json_string: bool = False,
        *,
        capture_name: Optional[str] = None,
        max_tokens: Optional[int] = None,
        temperature: Optional[float] = None,
    ) -> None:
        super().__init__(capture_name=capture_name, temperature=temperature, max_tokens=max_tokens)
        self.rx = rx
        self.contextual = contextual
        self.json_string = json_string

    def __repr__(self, indent="", done=None):
        return super().__repr__(indent, done, "Lex")


class RegularGrammar(WithMaxTokens):
    __slots__ = ("grammar", "lexeme")

    def __init__(
        self,
        grammar: GrammarFunction,
        lexeme: bool = False,
        *,
        capture_name: Optional[str] = None,
        temperature: Optional[float] = None,
        max_tokens: Optional[int] = None,
    ) -> None:
        super().__init__(capture_name=capture_name, temperature=temperature, max_tokens=max_tokens)
        self.grammar = grammar
        self.lexeme = lexeme

    def __repr__(self, indent="", done=None):
        # TODO add grammar repr
        return super().__repr__(indent, done, "RegularGrammar")


class And(Terminal):
    __slots__ = ("values")

    def __init__(
        self,
        values: Sequence[GrammarFunction],
    ):
        super().__init__()
        self.values = list(values)


class Not(Terminal):
    __slots__ = ("value")

    def __init__(
        self,
        value: GrammarFunction,
    ):
        super().__init__()
        self.value = value


class Subgrammar(WithMaxTokens):
    __slots__ = (
        "body",
        "skip_regex",
        "no_initial_skip",
    )

    def __init__(
        self,
        body: GrammarFunction,
        skip_regex: Optional[str] = None,
        no_initial_skip: bool = False,
        *,
        capture_name: Optional[str] = None,
        max_tokens: Optional[int] = None,
        temperature: Optional[float] = None,
    ) -> None:
        super().__init__(
            capture_name=capture_name,
            temperature=temperature,
            max_tokens=max_tokens,
        )
        self.body = body
        self.skip_regex = skip_regex
        self.no_initial_skip = no_initial_skip

    def __repr__(self) -> str:  # type: ignore[override]
        return self.name.ljust(20) + " <- " + self.body.name


class Select(GrammarFunction):
    __slots__ = (
        "_values",
        "recursive",
    )

    def __init__(
        self,
        values: Sequence[GrammarFunction],
        recursive: bool = False,
        *,
        capture_name: Union[str, None] = None,
    ) -> None:
        super().__init__(capture_name=capture_name)
        self.values: list[GrammarFunction] = values
        self.recursive = recursive

    @property
    def values(self) -> Sequence[GrammarFunction]:
        return self._values

    @values.setter
    def values(self, vals: Sequence[GrammarFunction]):
        self._values = [string(v) if isinstance(v, (str, bytes)) else v for v in vals]

    def __repr__(self, indent="", done=None):
        if done is None:
            done = set()
        s = self.name.ljust(20) + " <- " + " | ".join([v.name for v in self.values])
        s += (
            "        "
            + (f"max_tokens={self.max_tokens}" if self.max_tokens < 100000 else "")
            + "\n"
        )
        done.add(self)
        for v in self.values:
            if v not in done and (isinstance(v, Join) or isinstance(v, Select)):
                s += v.__repr__(indent, done)
        return s


class LLGrammar(WithMaxTokens):
    __slots__ = ("grammar_with_lexer",)
    def __init__(self, grammar_with_lexer: dict[str, Any], *, capture_name: Optional[float] = None, temperature: Optional[float] = None, max_tokens: Optional[int] = None):
        super().__init__(capture_name=capture_name, temperature=temperature, max_tokens=max_tokens)
        self.grammar_with_lexer = grammar_with_lexer


# These are "abstract" role tags (i.e. they indicate the start and end of a role, but they do not know the corresponding text/tokens).
# They are "grammar-adjacent" concepts but not really grammars themselves.
@dataclass
class RoleStart:
    role: str

@dataclass
class RoleEnd:
    role: str


def string(value: Union[str, bytes]) -> Union[Null, Join]:
    if isinstance(value, str):
        b = bytes(value, encoding="utf8")
    elif isinstance(value, bytes):
        b = value
    else:
        raise Exception("Must pass bytes or str to the string() function!")
    if len(value) == 0:
        return Null()
    else:
        return Join([Byte(b[i : i + 1]) for i in range(len(b))], name=str(b))
>>>>>>> 3788a3cb


def select(
    options: Sequence[Union[str, int, float, GrammarNode]],
    name: Optional[str] = None,
    list_append: bool = False,
) -> GrammarNode:
    """Choose between a set of options.

    This function constrains the next generation from the LLM to be one of the
    given `options`.
    If the list only has a single element, then that value can be returned
    immediately, without calling the LLM.

        >>> lm += select(["Temeraire", "Redoutable", "Bucentaure"], name="my_selection")
        >>> print(lm["my_selection"])
        Temeraire

    Parameters
    ----------
    name : str or None
        If this is not None then the the results of the generation will be saved as a variable on
        the Model object (so you can access the result as `lm["var_name"]`).

    options : list
        The set of available choices for the next generation

    list_append : bool
        If this is True then the results saved to `lm[name]` will not be written directly but rather appended
        to a list (if no list with the current name is present one will be created). This is useful for
        building lists inside python loops.
    """
    alternatives: list[GrammarNode] = []
    for v in options:
        if isinstance(v, (int, float)):
            alternatives.append(string(str(v)))
        elif isinstance(v, str):
            node = parse_tags(v)
            if isinstance(node, Function):
                raise ValueError(
                    "You cannot select between stateful functions in the current guidance implementation!"
                )
            if callable(node):
                raise ValueError(
                    "Did you pass a function without calling it to select? You need to pass the results of a called guidance function to select."
                )
            alternatives.append(node)
        elif isinstance(v, GrammarNode):
            alternatives.append(v)
        else:
            raise ValueError(f"Option {v} is not a valid type: {type(v)}")

    return RuleNode(
        name=name or "select",
        value=SelectNode(tuple(alternatives)),
        capture=name,
        list_append=list_append,
    )


def repeat(
    value: Union[str, int, float, GrammarNode], min: int, max: Optional[int] = None
) -> GrammarNode:
    if isinstance(value, (int, float)):
        node = string(str(value))
    elif isinstance(value, str):
        node = parse_tags(value)
        if isinstance(node, Function):
            raise ValueError(
                "You cannot repeat a stateful function in the current guidance implementation!"
            )
        if callable(node):
            raise ValueError(
                "Did you pass a function without calling it? You need to pass the results of a called guidance function to repeat."
            )
    elif isinstance(value, GrammarNode):
        node = value
    else:
        raise ValueError(f"Value {value} is not a valid type: {type(value)}")

    return RuleNode(
        name="repeat",
        value=RepeatNode(node, min, max),
    )


def token_limit(value: GrammarNode, max_tokens: int) -> RuleNode:
    """This sets the token limit to be used for the given portion of the grammar."""
    try:
        if isinstance(value, RuleNode):
            return dataclasses.replace(value, max_tokens=max_tokens)
        else:
            return RuleNode(name="token_limit", value=value, max_tokens=max_tokens)
    except ValueError:
        return RuleNode(name="token_limit", value=subgrammar(value), max_tokens=max_tokens)


def with_temperature(value: GrammarNode, temperature: float) -> RuleNode:
    """This sets the sampling temperature to be used for the given portion of the grammar.

    Note that if the grammar passed to us already has some portions with a temperature
    setting in place, those settings will not be overridden.
    """
    try:
        if isinstance(value, RuleNode):
            return dataclasses.replace(value, temperature=temperature)
        else:
            return RuleNode(name="with_temperature", value=value, temperature=temperature)
    except ValueError:
        return RuleNode(name="with_temperature", value=subgrammar(value), temperature=temperature)


def capture(value: GrammarNode, name: str, list_append: bool = False) -> RuleNode:
    if isinstance(value, RuleNode):
        return dataclasses.replace(value, capture=name, list_append=list_append)
    else:
        return RuleNode(name="capture", value=value, capture=name, list_append=list_append)


def subgrammar(body: GrammarNode, name: Optional[str] = None, skip_regex: Optional[str] = None, max_tokens: Optional[int] = None, temperature: Optional[float] = None) -> SubgrammarNode:
    capture_name = name
    name = name or (body.name if isinstance(body, RuleNode) else "subgrammar")
    node = SubgrammarNode(name=name, body=body, skip_regex=skip_regex)
    if max_tokens:
        node = token_limit(node, max_tokens)
    if temperature:
        node = with_temperature(node, temperature)
    if capture_name:
        node = capture(node, capture_name)
    return node


def quote_regex(value: str) -> str:
    return re.sub(r"([\\+*?^$(){}\[\]\.|])", r"\\\1", value)<|MERGE_RESOLUTION|>--- conflicted
+++ resolved
@@ -1,7 +1,5 @@
-import copy
 import dataclasses
 import re
-<<<<<<< HEAD
 from typing import Optional, Sequence, Union
 
 from ._ast import (
@@ -14,17 +12,8 @@
     RuleNode,
     SelectNode,
     SubgrammarNode,
-    parse_tags,
+    _parse_tags,
 )
-=======
-import types
-from typing import Any, Optional, Sequence, Union, cast 
-from dataclasses import dataclass
-
->>>>>>> 3788a3cb
-
-# TODO: maybe regex, gen, select, and repeat defined here should be private api with public wrappers in library?
-
 
 def string(s: str) -> LiteralNode:
     return LiteralNode(s)
@@ -34,7 +23,6 @@
     return RegexNode(pattern)
 
 
-<<<<<<< HEAD
 def gen(
     regex: str = "(?s).*",
     stop_regex: str = "",
@@ -55,655 +43,6 @@
         max_tokens=max_tokens,
     )
     return node
-=======
-class Function:
-    """This is the abstract class representing all guidance functions.
-
-    There are two main subclasses: GrammarFunction and RawFunction. GrammarFunctions
-    represent guidance grammars that can be serialized and sent across the wire, while
-    RawFunctions represent unconstrained native Python functions.
-    """
-    __slots__ = ("name",)
-
-    def __init__(self, name):
-        self.name = name
-
-    def __str__(self):
-        """Creates a string tag that can be used to retrieve this object."""
-
-        # save the call in our call pool, ready to be run when it is attached to an LM object
-        str_id = str(id(self))
-        if str_id not in _call_pool:
-            _call_pool[str_id] = self
-
-        # return a string representation of this call so it can be combined with other strings/calls
-        return tag_start + str_id + tag_end
-
-
-class RawFunction(Function):
-    __slots__ = ("f", "args", "kwargs")
-
-    def __init__(self, f, args, kwargs):
-        super().__init__(f.__name__)
-        self.f = f
-        self.args = args
-        self.kwargs = kwargs
-
-    def __call__(self, model):
-        model = self.f(model, *self.args, **self.kwargs)
-        if model is None:
-            raise Exception(
-                f"The guidance function `{self.f.__name__}` did not return a model object! You need to return an updated model object at the end of your guidance function."
-            )
-        return model
-
-    def __add__(self, other):
-        if not isinstance(other, (str, bytes, Function)):
-            return NotImplemented
-        def __add__(model):
-            model = self(model)
-            model += other
-            return model
-        return RawFunction(__add__, [], {})
-
-    def __radd__(self, other):
-        if not isinstance(other, (str, bytes, Function)):
-            return NotImplemented
-        def __radd__(model):
-            model += other
-            model = self(model)
-            return model
-        return RawFunction(__radd__, [], {})
-
-
-class Match:
-    def __init__(self, captures, log_probs, partial):
-        self.captures = captures
-        self.log_probs = log_probs
-        self.partial = partial
-
-    def __getitem__(self, key):
-        return self.captures[key]
-
-    def __len__(self):
-        return len(self.captures)
-
-    def __bool__(self):
-        return True
-
-    def __str__(self):
-        return str(self.captures)
-
-    def __repr__(self):
-        return (
-            "<guidance.Match object; captures="
-            + str(self.captures)
-            + "; partial="
-            + str(self.partial)
-            + ">"
-        )
-
-
-class GrammarFunction(Function):
-    __slots__ = ("capture_name",)
-    num_used_names = 0
-
-    def __init__(self, *, name: Optional[str] = None, capture_name: Optional[str] = None):
-        super().__init__(name or capture_name or self._new_name())
-        self.capture_name = capture_name
-
-    def __add__(self, value):
-        # see if we have a string with calls or a simple string
-        if isinstance(value, str) or isinstance(value, bytes):
-            if isinstance(value, str) and re.search(_tag_pattern, value):
-                return str(self) + value
-            else:
-                value = string(value)
-
-        # see if we can keep building a stateless grammar
-        if isinstance(value, GrammarFunction):
-            return Join([self, value])
-
-        # otherwise we let the other object handle things
-        return NotImplemented
-
-    def __radd__(self, value):
-
-        # see if we have a string with calls or a simple string
-        if isinstance(value, str) or isinstance(value, bytes):
-            if isinstance(value, str) and re.search(_tag_pattern, value):
-                return value + str(self)
-            else:
-                value = string(value)
-
-        # see if we can keep building a stateless grammar
-        if isinstance(value, GrammarFunction):
-            return Join([value, self])
-
-        # otherwise we let the other object handle things
-        return NotImplemented
-
-    def __getitem__(self, value):
-        raise StatefulException("GrammarFunctions can't access state!")
-
-    def match(
-        self,
-        byte_string: Union[str, bytes],
-        allow_partial: bool = False,
-        raise_exceptions: bool = False,
-    ) -> Union[Match, None]:
-        if isinstance(byte_string, str):
-            byte_string = byte_string.encode()
-
-        from ._parser import ByteParser, ByteParserException
-        parser = ByteParser(self)
-
-        try:
-            parser.consume_bytes(byte_string)
-            if not allow_partial:
-                parser.force_done()
-        except ByteParserException:
-            if raise_exceptions:
-                raise
-            else:
-                return None
-
-        if not allow_partial and not parser.matched():
-            return None
-
-        if parser.matched():
-            parser.force_done()
-
-        return Match(*parser.get_captures(), partial=not parser.matched())  # type: ignore[misc]
-
-    def forced_prefix(self) -> str:
-        from ._parser import ByteParser
-        parser = ByteParser(self)
-        return parser.bytes.decode("utf-8", errors="ignore")
-
-    @classmethod
-    def _new_name(cls):
-        num_used = cls.num_used_names
-
-        a_ord = ord("a")
-
-        # name the name in base 26 letter notation
-        name = chr(a_ord + num_used % 26)
-        if num_used >= 26:
-            name = chr(a_ord + (num_used % 676) // 26) + name
-            if num_used >= 676:
-                name = chr(a_ord + (num_used % 17576) // 676) + name
-                if num_used >= 17576:
-                    name = chr(a_ord + (num_used % 456976) // 17576) + name
-
-        cls.num_used_names += 1
-
-        return name
-
-    def gbnf_string(self):
-        used_names: set[str] = set()
-        names = {}
-        lines: list[str] = []
-        root_name = self._rec_gbnf_string(lines, used_names, names)
-        lines.append("root ::= " + root_name)
-        return "\n".join(lines)
-
-    def ll_serialize(self):
-        return {"grammars": LLSerializer().run(self)}
-
-
-ComposableGrammar = Union[GrammarFunction, str, bytes]
-
-
-class Terminal(GrammarFunction):
-    __slots__ = ("temperature",)
-
-    def __init__(self, *, name: Optional[str] = None, capture_name: Optional[str] = None, temperature: Optional[float] = None):
-        super().__init__(name=name, capture_name=capture_name)
-        self.temperature = temperature
-
-    def match_byte(self, byte):
-        pass  # abstract
-
-
-class DeferredReference(Terminal):
-    """Container to hold a value that is resolved at a later time. This is useful for recursive definitions."""
-    __slots__ = ("_resolved", "_value")
-
-    def __init__(self) -> None:
-        super().__init__()
-        self._resolved = False
-        self._value: Optional[GrammarFunction] = None
-
-    @property
-    def value(self) -> GrammarFunction:
-        if self._resolved:
-            return cast(GrammarFunction, self._value)
-        else:
-            raise ValueError("DeferredReference does not have a value yet")
-
-    @value.setter
-    def value(self, value: GrammarFunction) -> None:
-        if self._resolved:
-            raise ValueError("DeferredReference value already set")
-        self._value = value
-        self._resolved = True
-
-class Byte(Terminal):
-    __slots__ = ("byte",)
-
-    def __init__(self, byte: bytes):
-        assert isinstance(byte, bytes)
-        assert len(byte) == 1
-        super().__init__(name=str(byte))
-        self.byte = byte
-
-    def __hash__(self):
-        return self.byte[0]
-
-    def __eq__(self, other):
-        return isinstance(other, Byte) and self.byte[0] == other.byte[0]
-
-    def __repr__(self) -> str:
-        return str(self.byte)
-
-    def __len__(self):
-        return 1
-
-    def match_byte(self, byte: bytes) -> bool:
-        return byte == self.byte
-
-
-class ByteRange(Terminal):
-    __slots__ = ("byte_range",)
-
-    def __init__(self, byte_range: bytes):
-        assert isinstance(byte_range, bytes)
-        assert len(byte_range) == 2
-        super().__init__(name=str(byte_range))
-        self.byte_range = byte_range
-
-    def match_byte(self, byte: bytes) -> bool:
-        return self.byte_range[0] <= byte[0] <= self.byte_range[1]
-
-    def __hash__(self):
-        return self.byte_range[0] + 256 * self.byte_range[1]
-
-    def __eq__(self, other) -> bool:
-        return (
-            isinstance(other, ByteRange)
-            and self.byte_range[0] == other.byte_range[0]
-            and self.byte_range[1] == other.byte_range[1]
-        )
-
-    def __repr__(self) -> str:
-        return str(self.byte_range)
-
-    def __len__(self) -> int:
-        return 1
-
-
-class Null(Terminal):
-    def __init__(self):
-        super().__init__(name="ε")
-
-    def __add__(self, other):
-        # see if we have a string with calls or a simple string
-        if isinstance(other, bytes):
-            return string(other)
-        elif isinstance(other, str):
-            return str_to_grammar(other)
-
-        # otherwise we return unchanged
-        else:
-            return other
-
-    def __radd__(self, other):
-        # left vs right makes no difference since we are null
-        return self.__add__(other)
-
-
-class ModelVariable(GrammarFunction):
-    """This represents a variable that will be read from the model object when this grammar is executed.
-
-    Note that the name is the name of the attribute on the model object this node
-    will get replaced with.
-    """
-    def __init__(self, name):
-        super().__init__(name=name)
-
-def replace_model_variables(grammar, model, allowed_vars=None):
-    """Replace all the ModelVariable nodes with their values in an iterative manner."""
-    visited_set = set()
-    stack = [(grammar, None, None)]  # Stack stores tuples of (node, parent_node, child_index)
-    replacements = []
-
-    while stack:
-        current, parent, child_index = stack.pop()
-
-        # This node is being visited for the first time
-        if current not in visited_set:
-            visited_set.add(current)
-
-            # If it's a terminal node, skip it
-            if isinstance(current, Terminal):
-                continue
-
-            # Process non-terminal nodes in reverse order to maintain the depth-first order
-            for i in reversed(range(len(current.values))):
-                value = current.values[i]
-                if isinstance(value, ModelVariable):
-                    if allowed_vars is not None and value.name not in allowed_vars:
-                        raise Exception(f"Invalid model variable name: {value.name}")
-                    # Replace the ModelVariable with its value from 'model' (or the tokenizer if model does not have it)
-                    # note we skip over attrs we don't have since we may be run twice, once on the model and once for the engine
-                    if hasattr(model, value.name):
-                        obj = model
-                    elif hasattr(model, "tokenizer") and hasattr(model.tokenizer, value.name):
-                        obj = model.tokenizer
-                    else:
-                        obj = None
-                    if obj is not None:
-                        replacement_value = _wrap_as_grammar(getattr(obj, value.name))
-                        replacements.append((current, i, value))  # Record the replacement
-                        current.values[i] = replacement_value  # Perform the replacement
-                else:
-                    # If not ModelVariable, push onto the stack to process later
-                    stack.append((value, current, i))
-
-    return replacements
-
-
-def unreplace_model_variables(replacements):
-    """This restores a grammar back to its original state, ready for another execution."""
-    for grammar, i, orig_value in replacements:
-        grammar.values[i] = orig_value
-
-
-def _wrap_as_grammar(value):
-    """This takes whatever value was given and tries to turn in into a guidance grammar."""
-
-    # if it is already a valid grammar we have no need to wrap it
-    if isinstance(value, GrammarFunction):
-        return value
-
-    # if it is already a valid grammar we have no need to wrap it
-    if value is None:
-        return Null()
-
-    # we have a constant value
-    if isinstance(value, (str, bytes)):
-        return string(value)
-
-    raise Exception("Can't wrap as a grammar!")
-
-
-def commit_point(value, hidden=False):
-    """Force the grammar to commit to a parse that includes this node once it can.
-
-    Not that commit point nodes can be optionally hidden (in fact they are the only
-    nodes that can be hidden since they are by definition not impacted by multiple possible
-    inconsistent parses.)"""
-    raise NotImplementedError("commit_point is not implemented (may remove in the future)")
-
-
-class Join(GrammarFunction):
-    __slots__ = ("values",)
-
-    def __init__(
-        self,
-        values: Sequence[ComposableGrammar],
-        *,
-        name: Optional[str] = None,
-        capture_name: Optional[str] = None,
-    ) -> None:
-        super().__init__(name=name, capture_name=capture_name)
-        # wrap raw strings
-        converted_values = [string(v) if isinstance(v, (str, bytes)) else v for v in values]
-        self.values: list[GrammarFunction] = [
-            v for v in converted_values if not isinstance(v, Null)
-        ]
-
-    def __repr__(self, indent="", done=None):
-        if done is None:
-            done = set()
-        s = self.name.ljust(20) + " <- " + " ".join([v.name for v in self.values])
-        s += (
-            "        "
-            + (f"capture_name={self.capture_name} " if self.capture_name else "")
-            + (f"max_tokens={self.max_tokens}" if self.max_tokens < 100000 else "")
-            + "\n"
-        )
-        done.add(self)
-        for v in self.values:
-            if v not in done and (isinstance(v, Join) or isinstance(v, Select)):
-                s += v.__repr__(indent, done)
-        return s
-
-
-def quote_regex(value: str) -> str:
-    assert isinstance(value, str)
-    return re.sub(r"([\\+*?^$(){}\[\]\.|])", r"\\\1", value)
-
-
-class WithMaxTokens(Terminal):
-    __slots__ = ("max_tokens",)
-
-    def __init__(self, *, name: Optional[str] = None, capture_name: Optional[str] = None, temperature: Optional[float] = None, max_tokens: Optional[int] = None):
-        super().__init__(name=name, capture_name=capture_name, temperature=temperature)
-        self.max_tokens = max_tokens
-
-
-class Gen(WithMaxTokens):
-    __slots__ = (
-        "body_regex",
-        "stop_regex",
-        "save_stop_text",
-    )
-
-    def __init__(
-        self,
-        body_regex: str,
-        stop_regex: str,
-        save_stop_text: Optional[str] = None,
-        *,
-        capture_name: Union[str, None] = None,
-        max_tokens: Optional[int] = None,
-        temperature: Optional[float] = None,
-    ) -> None:
-        super().__init__(capture_name=capture_name, temperature=temperature, max_tokens=max_tokens)
-        self.body_regex = body_regex
-        self.stop_regex = stop_regex
-        self.save_stop_text = save_stop_text
-
-    def __repr__(self, indent="", done=None, lbl="Gen"):
-        if done is None:
-            done = set()
-        s = (
-            self.name.ljust(20)
-            + " <- "
-            + lbl
-            + " "
-            + repr(self.body_regex)
-            + " + "
-            + repr(self.stop_regex)
-        )
-        s += (
-            "        "
-            + (f"capture_name={self.capture_name} " if self.capture_name else "")
-            + (f"max_tokens={self.max_tokens}" if self.max_tokens < 100000 else "")
-            + "\n"
-        )
-        done.add(self)
-        return s
-
-
-class Lexeme(WithMaxTokens):
-    __slots__ = ("rx", "contextual", "json_string")
-
-    def __init__(
-        self,
-        rx: str,
-        contextual: bool = False,
-        json_string: bool = False,
-        *,
-        capture_name: Optional[str] = None,
-        max_tokens: Optional[int] = None,
-        temperature: Optional[float] = None,
-    ) -> None:
-        super().__init__(capture_name=capture_name, temperature=temperature, max_tokens=max_tokens)
-        self.rx = rx
-        self.contextual = contextual
-        self.json_string = json_string
-
-    def __repr__(self, indent="", done=None):
-        return super().__repr__(indent, done, "Lex")
-
-
-class RegularGrammar(WithMaxTokens):
-    __slots__ = ("grammar", "lexeme")
-
-    def __init__(
-        self,
-        grammar: GrammarFunction,
-        lexeme: bool = False,
-        *,
-        capture_name: Optional[str] = None,
-        temperature: Optional[float] = None,
-        max_tokens: Optional[int] = None,
-    ) -> None:
-        super().__init__(capture_name=capture_name, temperature=temperature, max_tokens=max_tokens)
-        self.grammar = grammar
-        self.lexeme = lexeme
-
-    def __repr__(self, indent="", done=None):
-        # TODO add grammar repr
-        return super().__repr__(indent, done, "RegularGrammar")
-
-
-class And(Terminal):
-    __slots__ = ("values")
-
-    def __init__(
-        self,
-        values: Sequence[GrammarFunction],
-    ):
-        super().__init__()
-        self.values = list(values)
-
-
-class Not(Terminal):
-    __slots__ = ("value")
-
-    def __init__(
-        self,
-        value: GrammarFunction,
-    ):
-        super().__init__()
-        self.value = value
-
-
-class Subgrammar(WithMaxTokens):
-    __slots__ = (
-        "body",
-        "skip_regex",
-        "no_initial_skip",
-    )
-
-    def __init__(
-        self,
-        body: GrammarFunction,
-        skip_regex: Optional[str] = None,
-        no_initial_skip: bool = False,
-        *,
-        capture_name: Optional[str] = None,
-        max_tokens: Optional[int] = None,
-        temperature: Optional[float] = None,
-    ) -> None:
-        super().__init__(
-            capture_name=capture_name,
-            temperature=temperature,
-            max_tokens=max_tokens,
-        )
-        self.body = body
-        self.skip_regex = skip_regex
-        self.no_initial_skip = no_initial_skip
-
-    def __repr__(self) -> str:  # type: ignore[override]
-        return self.name.ljust(20) + " <- " + self.body.name
-
-
-class Select(GrammarFunction):
-    __slots__ = (
-        "_values",
-        "recursive",
-    )
-
-    def __init__(
-        self,
-        values: Sequence[GrammarFunction],
-        recursive: bool = False,
-        *,
-        capture_name: Union[str, None] = None,
-    ) -> None:
-        super().__init__(capture_name=capture_name)
-        self.values: list[GrammarFunction] = values
-        self.recursive = recursive
-
-    @property
-    def values(self) -> Sequence[GrammarFunction]:
-        return self._values
-
-    @values.setter
-    def values(self, vals: Sequence[GrammarFunction]):
-        self._values = [string(v) if isinstance(v, (str, bytes)) else v for v in vals]
-
-    def __repr__(self, indent="", done=None):
-        if done is None:
-            done = set()
-        s = self.name.ljust(20) + " <- " + " | ".join([v.name for v in self.values])
-        s += (
-            "        "
-            + (f"max_tokens={self.max_tokens}" if self.max_tokens < 100000 else "")
-            + "\n"
-        )
-        done.add(self)
-        for v in self.values:
-            if v not in done and (isinstance(v, Join) or isinstance(v, Select)):
-                s += v.__repr__(indent, done)
-        return s
-
-
-class LLGrammar(WithMaxTokens):
-    __slots__ = ("grammar_with_lexer",)
-    def __init__(self, grammar_with_lexer: dict[str, Any], *, capture_name: Optional[float] = None, temperature: Optional[float] = None, max_tokens: Optional[int] = None):
-        super().__init__(capture_name=capture_name, temperature=temperature, max_tokens=max_tokens)
-        self.grammar_with_lexer = grammar_with_lexer
-
-
-# These are "abstract" role tags (i.e. they indicate the start and end of a role, but they do not know the corresponding text/tokens).
-# They are "grammar-adjacent" concepts but not really grammars themselves.
-@dataclass
-class RoleStart:
-    role: str
-
-@dataclass
-class RoleEnd:
-    role: str
-
-
-def string(value: Union[str, bytes]) -> Union[Null, Join]:
-    if isinstance(value, str):
-        b = bytes(value, encoding="utf8")
-    elif isinstance(value, bytes):
-        b = value
-    else:
-        raise Exception("Must pass bytes or str to the string() function!")
-    if len(value) == 0:
-        return Null()
-    else:
-        return Join([Byte(b[i : i + 1]) for i in range(len(b))], name=str(b))
->>>>>>> 3788a3cb
 
 
 def select(
@@ -741,7 +80,7 @@
         if isinstance(v, (int, float)):
             alternatives.append(string(str(v)))
         elif isinstance(v, str):
-            node = parse_tags(v)
+            node = _parse_tags(v)
             if isinstance(node, Function):
                 raise ValueError(
                     "You cannot select between stateful functions in the current guidance implementation!"
@@ -770,7 +109,7 @@
     if isinstance(value, (int, float)):
         node = string(str(value))
     elif isinstance(value, str):
-        node = parse_tags(value)
+        node = _parse_tags(value)
         if isinstance(node, Function):
             raise ValueError(
                 "You cannot repeat a stateful function in the current guidance implementation!"
