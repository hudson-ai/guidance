--- conflicted
+++ resolved
@@ -6,11 +6,7 @@
 import numpy as np
 from numpy.typing import NDArray
 
-<<<<<<< HEAD
 from ._schema import EngineOutput, GenData, LegacyEngineCallResponse, GenToken, LLInterpreterResponse, LLGrammar
-=======
-from ._schema import EngineOutput, GenData, EngineCallResponse, GenToken, LLInterpreterResponse
->>>>>>> 37e7d224
 
 if TYPE_CHECKING:
     from .models._engine import Tokenizer
@@ -204,13 +200,7 @@
 class ByteParser:
     def __init__(
         self,
-<<<<<<< HEAD
         grammar: LLGrammar,
-=======
-        grammar: str,
-        prompt: bytes = b"",
-        ensure_bos_token: bool = True,
->>>>>>> 37e7d224
     ):
         # TODO: figure out this circular import
         from .models._byte_tokenizer import ByteTokenizer
