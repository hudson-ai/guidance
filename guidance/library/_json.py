--- conflicted
+++ resolved
@@ -480,7 +480,6 @@
                 "If a pattern or format is specified for a JSON string, minLength and maxLength must be left unspecified."
             )
 
-<<<<<<< HEAD
         if regex is not None and format is not None:
             raise ValueError("Cannot specify both a regex and a format for a JSON string")
 
@@ -525,9 +524,21 @@
         ]
         grammars = tuple(f'"{name}"{self.key_separator}' + self.json(json_schema=schema) for name, schema in items)
         required_items = tuple(name in required for name, _ in items)
-
+        names = set(properties.keys()) | set(required)
+        key_grammar: GrammarFunction
+        if len(names) > 0:
+            # If there are any properties, we need to disallow them as additionalProperties
+            key_grammar = as_regular_grammar(
+                And([
+                    lexeme(r'"([^"\\]|\\["\\/bfnrt]|\\u[0-9a-fA-F]{4})*"'),
+                    Not(lexeme('"(' + '|'.join(quote_regex(name) for name in names) + ')"')),
+                ]),
+                lexeme = True,
+            )
+        else:
+            key_grammar = self.string()
         if additional_properties is not False:
-            additional_item_grammar =  self.string() + self.key_separator + self.json(json_schema=additional_properties)
+            additional_item_grammar = key_grammar + self.key_separator + self.json(json_schema=additional_properties)
             additional_items_grammar = sequence(additional_item_grammar + self.item_separator) + additional_item_grammar
             grammars += (additional_items_grammar,)
             required_items += (False,)
@@ -552,66 +563,6 @@
                 return lm + (self.item_separator + elem + self._join(elements=elements, required=required, prefixed=True))
             # If we know we have preceeding elements, we can safely just add an optional(',' + e)
             return lm + (optional(self.item_separator + elem) + self._join(elements=elements, required=required, prefixed=True))
-=======
-@guidance(stateless=True)
-def _gen_json_object(
-    lm,
-    *,
-    properties: Mapping[str, JSONSchema],
-    additional_properties: JSONSchema,
-    required: Sequence[str],
-    definitions: Mapping[str, Callable[[], GrammarFunction]],
-):
-    # "required" keys will be validated against "properties" if they're present, otherwise against "additionalProperties".
-    # If "additionalProperties" is False, then required keys must be in "properties".
-    if any(k not in properties for k in required) and additional_properties is False:
-        raise ValueError(
-            f"Required properties not in properties but additionalProperties is False."
-            f" Missing required properties: {list(r for r in required if r not in properties)}"
-        )
-    items = [
-        # First iterate over the properties in order
-        *properties.items(),
-        # If there are any keys in required that weren't specified by properties, add them in order at the end,
-        # where we will validate against the additional_properties schema
-        *((key, additional_properties) for key in required if key not in properties),
-    ]
-    grammars = tuple(f'"{name}":' + _gen_json(json_schema=schema, definitions=definitions) for name, schema in items)
-    required_items = tuple(name in required for name, _ in items)
-    names = set(properties.keys()) | set(required)
-    key_grammar: GrammarFunction
-    if len(names) > 0:
-        # If there are any properties, we need to disallow them as additionalProperties
-        key_grammar = as_regular_grammar(
-            And([
-                lexeme(r'"([^"\\]|\\["\\/bfnrt]|\\u[0-9a-fA-F]{4})*"'),
-                Not(lexeme('"(' + '|'.join(quote_regex(name) for name in names) + ')"')),
-            ]),
-            lexeme = True,
-        )
-    else:
-        key_grammar = _gen_json_string()
-    if additional_properties is not False:
-        additional_item_grammar =  key_grammar + ':' + _gen_json(json_schema=additional_properties, definitions=definitions)
-        additional_items_grammar = sequence(additional_item_grammar + ',') + additional_item_grammar
-        grammars += (additional_items_grammar,)
-        required_items += (False,)
-
-    return lm + "{" + _gen_list(
-        elements = grammars,
-        required = required_items,
-    ) + "}"
-
-@guidance(stateless=True, cache=True)
-def _gen_list(lm, *, elements: tuple[GrammarFunction, ...], required: tuple[bool, ...], prefixed: bool = False):
-    if not elements:
-        return lm
-
-    elem, elements = elements[0], elements[1:]
-    is_required, required = required[0], required[1:]
-
-    if prefixed:
->>>>>>> 8af45c1e
         if is_required:
             # No preceding elements, and our element is required, so we just add the element
             return lm + (elem + self._join(elements=elements, required=required, prefixed=True))
