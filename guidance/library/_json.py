from json import dumps as json_dumps
from enum import Enum
from typing import (
    Any,
    Callable,
    Dict,
    Mapping,
    Optional,
    Sequence,
    Union,
    Type,
    TYPE_CHECKING,
    cast,
)
import warnings
from functools import partial

try:
    import jsonschema
    import pydantic
except ImportError:
    if TYPE_CHECKING:
        raise

import httpx
from functools import lru_cache
from referencing import Registry, Resource
from referencing.jsonschema import DRAFT202012

from .._guidance import guidance
from ..library import char_range, gen, one_or_more, optional, sequence

from .._grammar import GrammarFunction, select, capture, with_temperature
from ._pydantic import pydantic_to_json_schema
from ._subgrammar import lexeme, subgrammar

JSONSchema = Union[bool, Mapping[str, Any]]

def _to_compact_json(target: Any) -> str:
    # See 'Compact Encoding':
    # https://docs.python.org/3/library/json.html
    # Since this is ultimately about the generated
    # output, we don't need to worry about pretty printing
    # and whitespace
    return json_dumps(target, separators=(",", ":"))

DRAFT202012_RESERVED_KEYWORDS = {
    # Anchors and References
    '$anchor',
    '$dynamicAnchor',
    '$dynamicRef',
    '$id',
    '$recursiveAnchor',
    '$recursiveRef',
    '$ref',
    '$schema',
    '$vocabulary',

    # Schema Structure and Combining Schemas
    '$defs',
    'allOf',
    'anyOf',
    'definitions',
    'dependencies',
    'dependentRequired',
    'dependentSchemas',
    'else',
    'if',
    'not',
    'oneOf',
    'then',

    # Validation Keywords for Any Instance Type
    'const',
    'enum',
    'type',

    # Validation Keywords for Numeric Instances
    'exclusiveMaximum',
    'exclusiveMinimum',
    'maximum',
    'minimum',
    'multipleOf',

    # Validation Keywords for Strings
    'format',
    'maxLength',
    'minLength',
    'pattern',

    # Validation Keywords for Arrays
    'contains',
    'items',
    'maxContains',
    'maxItems',
    'minContains',
    'minItems',
    'prefixItems',
    'uniqueItems',

    # Validation Keywords for Objects
    'additionalProperties',
    'maxProperties',
    'minProperties',
    'patternProperties',
    'properties',
    'propertyNames',
    'required',
    'unevaluatedItems',
    'unevaluatedProperties',

    # Metadata Keywords
    '$comment',
    'default',
    'deprecated',
    'description',
    'examples',
    'readOnly',
    'title',
    'writeOnly',

    # Content Validation
    'contentEncoding',
    'contentMediaType',
    'contentSchema',
}

class JSONType(str, Enum):
    NULL = "null"
    BOOLEAN = "boolean"
    INTEGER = "integer"
    NUMBER = "number"
    STRING = "string"
    ARRAY = "array"
    OBJECT = "object"

class Keyword(str, Enum):
    ANYOF = "anyOf"
    ALLOF = "allOf" # Note: Partial support. Only supports exactly one item.
    ONEOF = "oneOf" # Note: Partial support. This is converted to anyOf.
    REF = "$ref"
    DYNAMIC_REF = "$dynamicRef"
    ANCHOR = "$anchor"
    DYNAMIC_ANCHOR = "$dynamicAnchor"
    CONST = "const"
    ENUM = "enum"
    TYPE = "type"

class StringKeywords(str, Enum):
    PATTERN = "pattern"
    FORMAT = "format"
    MIN_LENGTH = "minLength"
    MAX_LENGTH = "maxLength"

class ArrayKeywords(str, Enum):
    PREFIX_ITEMS = "prefixItems"
    ITEMS = "items"
    MIN_ITEMS = "minItems"
    MAX_ITEMS = "maxItems"

class ObjectKeywords(str, Enum):
    PROPERTIES = "properties"
    ADDITIONAL_PROPERTIES = "additionalProperties"
    REQUIRED = "required"

TYPE_SPECIFIC_KEYWORDS = {
    JSONType.STRING: StringKeywords,
    JSONType.ARRAY: ArrayKeywords,
    JSONType.OBJECT: ObjectKeywords,
}

DEFS_KEYS = {"$defs", "definitions"}

IGNORED_KEYS = {
    "$schema",
    "$id",
    "id",
    "$comment",
    "title",
    "description",
    "default",
    "examples",
}

# discriminator is part of OpenAPI 3.1, not JSON Schema itself
# https://json-schema.org/blog/posts/validating-openapi-and-json-schema
# TODO: While ignoring this key shouldn't lead to invalid outputs, forcing
# the model to choose the value of the marked field before other fields
# are generated (statefully or statelessly) would reduce grammar ambiguity
# and possibly improve quality.
IGNORED_KEYS.add("discriminator")

WHITESPACE = {b" ", b"\t", b"\n", b"\r"}
VALID_KEYS = set(Keyword) | IGNORED_KEYS | DEFS_KEYS | set(StringKeywords) | set(ArrayKeywords) | set(ObjectKeywords)

FORMAT_PATTERNS: dict[str, Optional[str]] = {
    # https://json-schema.org/understanding-json-schema/reference/string#built-in-formats
    # Dates and times
    "date-time": (
        r'(?P<date>[0-9]{4}-(?:0[1-9]|1[0-2])-(?:0[1-9]|[12][0-9]|3[01]))'
        r'[tT]'
        r'(?P<time>'
            r'(?:[01][0-9]|2[0-3]):[0-5][0-9]:(?:[0-5][0-9]|60)'
            r'(?P<time_fraction>\.[0-9]+)?'
            r'(?P<time_zone>[zZ]|[+-](?:[01][0-9]|2[0-3]):[0-5][0-9])'
        r')'
    ),
    "time": (
        r'(?:[01][0-9]|2[0-3]):[0-5][0-9]:(?:[0-5][0-9]|60)'
        r'(?P<time_fraction>\.[0-9]+)?'
        r'(?P<time_zone>[zZ]|[+-](?:[01][0-9]|2[0-3]):[0-5][0-9])'
    ),
    "date": r'[0-9]{4}-(?:0[1-9]|1[0-2])-(?:0[1-9]|[12][0-9]|3[01])',
    "duration": (
        r'P'                                     # Start with 'P'
        r'(?:'                                   # Non-capturing group for main alternatives
            r'(?P<dur_date>'                     # Named group for date duration
                r'(?:'                           # Non-capturing group for date components
                    r'(?P<dur_year>'             # Named group for years
                        r'[0-9]+Y'                  # One or more digits followed by 'Y'
                        r'(?:'                   # Optional month
                            r'[0-9]+M'              # One or more digits followed by 'M'
                            r'(?:[0-9]+D)?'         # Optional days
                        r')?'
                    r')'
                    r'|'                         # OR
                    r'(?P<dur_month>'            # Named group for months
                        r'[0-9]+M'                  # One or more digits followed by 'M'
                        r'(?:[0-9]+D)?'             # Optional days
                    r')'
                    r'|'                         # OR
                    r'(?P<dur_day>'              # Named group for days
                        r'[0-9]+D'                  # One or more digits followed by 'D'
                    r')'
                r')'
                r'(?:'                           # Optional time
                    r'T'                         # Time starts with 'T'
                    r'(?:'                       # Non-capturing group for time components
                        r'(?P<dur_hour>'         # Named group for hours
                            r'[0-9]+H'              # One or more digits followed by 'H'
                            r'(?:'               # Optional minutes
                                r'[0-9]+M'          # One or more digits followed by 'M'
                                r'(?:[0-9]+S)?'     # Optional seconds
                            r')?'
                        r')'
                        r'|'                     # OR
                        r'(?P<dur_minute>'       # Named group for minutes
                            r'[0-9]+M'              # One or more digits followed by 'M'
                            r'(?:[0-9]+S)?'         # Optional seconds
                        r')'
                        r'|'                     # OR
                        r'(?P<dur_second>'       # Named group for seconds
                            r'[0-9]+S'              # One or more digits followed by 'S'
                        r')'
                    r')'
                r')?'
            r')'
            r'|'                                 # OR
            r'(?P<dur_time>'                     # Named group for time-only duration
                r'T'                             # Time starts with 'T'
                r'(?:'                           # Non-capturing group for time components
                    r'(?P<dur_hour2>'             # Named group for hours
                        r'[0-9]+H'                  # One or more digits followed by 'H'
                        r'(?:'                   # Optional minutes
                            r'[0-9]+M'              # One or more digits followed by 'M'
                            r'(?:[0-9]+S)?'         # Optional seconds
                        r')?'
                    r')'
                    r'|'                         # OR
                    r'(?P<dur_minute2>'           # Named group for minutes
                        r'[0-9]+M'                  # One or more digits followed by 'M'
                        r'(?:[0-9]+S)?'             # Optional seconds
                    r')'
                    r'|'                         # OR
                    r'(?P<dur_second2>'           # Named group for seconds
                        r'[0-9]+S'                  # One or more digits followed by 'S'
                    r')'
                r')'
            r')'
            r'|'                                 # OR
            r'(?P<dur_week>'                     # Named group for weeks
                r'[0-9]+W'                          # One or more digits followed by 'W'
            r')'
        r')'
    ),
    # Email addresses
    "email": (
        r'(?P<local_part>'
            r'(?P<dot_string>'
                r'[^\s@\.]+'
                r'(\.[^\s@\.]+)*'
            r')'
            # TODO: Add support for quoted strings
        r')'
        r'@'
        r'('
            r'(?P<domain>'
                r'(?P<sub_domain>'
                    r'[a-zA-Z0-9]'
                    r'([a-zA-Z0-9-]*[a-zA-Z0-9])?'
                r')'
                r'(\.(?P<sub_domain2>'
                    r'[a-zA-Z0-9]'
                    r'([a-zA-Z0-9-]*[a-zA-Z0-9])?'
                r'))*'
            r')'
            r'|' # OR
            r'\[(?P<ipv4>((([0-9])|(([1-9])[0-9]|(25[0-5]|(2[0-4]|(1)[0-9])[0-9])))\.){3}(([0-9])|(([1-9])[0-9]|(25[0-5]|(2[0-4]|(1)[0-9])[0-9]))))\]'
        r')'
    ),
    "idn-email": None,
    # Hostnames
    "hostname": r"[a-zA-Z0-9]([a-zA-Z0-9-]{0,61}[a-zA-Z0-9])?(\.[a-zA-Z0-9]([a-zA-Z0-9-]{0,61}[a-zA-Z0-9])?)*",
    "idn-hostname": None,
    "ipv4": r'((([0-9])|(([1-9])[0-9]|(25[0-5]|(2[0-4]|(1)[0-9])[0-9])))\.){3}(([0-9])|(([1-9])[0-9]|(25[0-5]|(2[0-4]|(1)[0-9])[0-9])))',
    "ipv6": (
        # Full IPv6 address without "::"
        r'(?:'
            r'(?P<full>(?:[0-9a-fA-F]{1,4}:){7}[0-9a-fA-F]{1,4})'
        r')'
        r'|'  # OR
        # Leading "::" (shortens leading zeros)
        r'(?:'
            r'::(?:[0-9a-fA-F]{1,4}:){0,5}(?P<ls32>[0-9a-fA-F]{1,4}:[0-9a-fA-F]{1,4})'
        r')'
        r'|'  # OR
        # "::" within the address, and variants reducing the length of the address
        r'(?:'
            r'(?P<h16_1>[0-9a-fA-F]{1,4})?::(?:[0-9a-fA-F]{1,4}:){0,4}(?P<ls32_1>[0-9a-fA-F]{1,4}:[0-9a-fA-F]{1,4})'
        r')'
        r'|'  # OR
        r'(?:'
            r'((?:[0-9a-fA-F]{1,4}:){0,1}[0-9a-fA-F]{1,4})?::(?:[0-9a-fA-F]{1,4}:){0,3}(?P<ls32_2>[0-9a-fA-F]{1,4}:[0-9a-fA-F]{1,4})'
        r')'
        r'|'  # OR
        r'(?:'
            r'((?:[0-9a-fA-F]{1,4}:){0,2}[0-9a-fA-F]{1,4})?::(?:[0-9a-fA-F]{1,4}:){0,2}(?P<ls32_3>[0-9a-fA-F]{1,4}:[0-9a-fA-F]{1,4})'
        r')'
        r'|'  # OR
        r'(?:'
            r'((?:[0-9a-fA-F]{1,4}:){0,3}[0-9a-fA-F]{1,4})?::[0-9a-fA-F]{1,4}:(?P<ls32_4>[0-9a-fA-F]{1,4}:[0-9a-fA-F]{1,4})'
        r')'
        r'|'  # OR
        r'(?:'
            r'((?:[0-9a-fA-F]{1,4}:){0,4}[0-9a-fA-F]{1,4})?::(?P<ls32_5>[0-9a-fA-F]{1,4}:[0-9a-fA-F]{1,4})'
        r')'
        r'|'  # OR
        r'(?:'
            r'((?:[0-9a-fA-F]{1,4}:){0,5}[0-9a-fA-F]{1,4})?::(?P<h16_2>[0-9a-fA-F]{1,4})'
        r')'
        r'|'  # OR
        r'(?:'
            r'((?:[0-9a-fA-F]{1,4}:){0,6}[0-9a-fA-F]{1,4})?::'
        r')'
    ),
    # Resource identifiers
    "uuid": (
        r'(?P<time_low>[0-9a-fA-F]{8})'      # 4 hex octets for time-low
        r'-'                                 # Literal hyphen
        r'(?P<time_mid>[0-9a-fA-F]{4})'      # 2 hex octets for time-mid
        r'-'                                 # Literal hyphen
        r'(?P<time_high_and_version>[0-9a-fA-F]{4})'  # 2 hex octets for time-high-and-version
        r'-'                                 # Literal hyphen
        r'(?P<clock_seq_and_reserved>[0-9a-fA-F]{2})' # 1 hex octet for clock-seq-and-reserved
        r'(?P<clock_seq_low>[0-9a-fA-F]{2})' # 1 hex octet for clock-seq-low
        r'-'                                 # Literal hyphen
        r'(?P<node>[0-9a-fA-F]{12})'         # 6 hex octets for node
    ),
    "uri": None,
    "uri-reference": None,
    "iri": None,
    "iri-reference": None,
    # URI template
    "uri-template": None,
    # JSON pointers
    "json-pointer": None,
    "relative-json-pointer": None,
    # Regular expressions
    "regex": None, # Might need a full CFG?,
    # Unknown
    "unknown": r"(?s:.*)",
}

def _get_format_pattern(format: str) -> str:
    try:
        pattern = FORMAT_PATTERNS[format]
    except KeyError:
        raise ValueError(f"Format {format!r} is not supported")
    if pattern is None:
        raise NotImplementedError(f"Format {format!r} is not yet supported")
    return pattern


def validate_json_node_keys(node: Mapping[str, Any]):
    keys = set(node.keys())
    # Any key that is a valid JSON schema keyword but not one that we have explicit support for is "invalid"
    invalid_keys = (keys - VALID_KEYS).intersection(DRAFT202012_RESERVED_KEYWORDS)
    if invalid_keys:
        raise ValueError(
            f"JSON schema had keys that could not be processed: {invalid_keys}" f"\nSchema: {node}"
        )


@guidance(stateless=True)
def _gen_json_int(lm):
    return lm + lexeme(r"-?(?:0|[1-9][0-9]*)", contextual=True)


@guidance(stateless=True)
def _gen_json_number(lm):
    return lm + select([
        _gen_json_int(),
        lexeme(r"-?(?:0|[1-9][0-9]*)(?:\.[0-9]+)", contextual=True),
        lexeme(r"-?(?:0|[1-9][0-9]*)(?:\.[0-9]+)?(?:[eE][+-]?[0-9]+)", contextual=True),
    ])


@guidance(stateless=True)
def _gen_json_string(
    lm,
    min_length: int = 0,
    max_length: Union[int, None] = None,
    regex: Union[str, None] = None,
    format: Union[str, None] = None,
):
    if (regex is not None or format is not None) and (min_length > 0 or max_length is not None):
        raise ValueError(
            "If a pattern or format is specified for a JSON string, minLength and maxLength must be left unspecified."
        )

    if regex is not None and format is not None:
        raise ValueError("Cannot specify both a regex and a format for a JSON string")

    if format is not None:
        regex = _get_format_pattern(format)

    elif regex is not None:
        # Sanitize the regex, removing unnecessary anchors that may cause problems later
        # NOTE/TODO: this could potentially be pushed further down into the lexeme function,
        # but it's not immediately clear whether anchors in other contexts are superfluous.
        regex = regex.lstrip("^").rstrip("$")

    elif regex is None:
        range_expr = f"{{{min_length},{max_length}}}" if max_length is not None else f"{{{min_length},}}"
        regex = f"(?s:.{range_expr})"

    return lm + lexeme(regex, contextual=True, json_string=True)


@guidance(stateless=True)
def _gen_json_object(
    lm,
    *,
    properties: Mapping[str, JSONSchema],
    additional_properties: JSONSchema,
    required: Sequence[str],
    definition_resolver: Optional[Callable[[str], Callable[[], GrammarFunction]]] = None,
):
<<<<<<< HEAD
    if any(k not in properties for k in required):
        raise ValueError(f"Required properties not in properties: {set(required) - set(properties)}")

    grammars = tuple(f'"{name}":' + _gen_json(json_schema=schema, definition_resolver=definition_resolver) for name, schema in properties.items())
    required_items = tuple(name in required for name in properties)

    if additional_properties is not False:
        if additional_properties is True:
            # True means that anything goes
            additional_properties = {}
        additional_item_grammar =  _gen_json_string() + ':' + _gen_json(json_schema=additional_properties, definition_resolver=definition_resolver)
=======
    # "required" keys will be validated against "properties" if they're present, otherwise against "additionalProperties".
    # If "additionalProperties" is False, then required keys must be in "properties".
    if any(k not in properties for k in required) and additional_properties is False:
        raise ValueError(
            f"Required properties not in properties but additionalProperties is False."
            f" Missing required properties: {list(r for r in required if r not in properties)}"
        )
    items = [
        # First iterate over the properties in order
        *properties.items(),
        # If there are any keys in required that weren't specified by properties, add them in order at the end,
        # where we will validate against the additional_properties schema
        *((key, additional_properties) for key in required if key not in properties),
    ]
    grammars = tuple(f'"{name}":' + _gen_json(json_schema=schema, definitions=definitions) for name, schema in items)
    required_items = tuple(name in required for name, _ in items)

    if additional_properties is not False:
        additional_item_grammar =  _gen_json_string() + ':' + _gen_json(json_schema=additional_properties, definitions=definitions)
>>>>>>> af63e6dd
        additional_items_grammar = sequence(additional_item_grammar + ',') + additional_item_grammar
        grammars += (additional_items_grammar,)
        required_items += (False,)

    return lm + "{" + _gen_list(
        elements = grammars,
        required = required_items,
    ) + "}"

@guidance(stateless=True, cache=True)
def _gen_list(lm, *, elements: tuple[GrammarFunction, ...], required: tuple[bool, ...], prefixed: bool = False):
    if not elements:
        return lm

    elem, elements = elements[0], elements[1:]
    is_required, required = required[0], required[1:]

    if prefixed:
        if is_required:
            # If we know we have preceeding elements, we can safely just add a (',' + e)
            return lm + (',' + elem + _gen_list(elements=elements, required=required, prefixed=True))
        # If we know we have preceeding elements, we can safely just add an optional(',' + e)
        return lm + (optional(',' + elem) + _gen_list(elements=elements, required=required, prefixed=True))
    if is_required:
        # No preceding elements, and our element is required, so we just add the element
        return lm + (elem + _gen_list(elements=elements, required=required, prefixed=True))

    # No preceding elements, and our element is optional, so we add a select between the two options.
    # The first option is the recursive call with no preceding elements, the second is the recursive call
    # with the current element as a prefix.
    return lm + select([
        _gen_list(elements=elements, required=required, prefixed=False),
        elem + _gen_list(elements=elements, required=required, prefixed=True)
    ])


@guidance(stateless=True)
def _gen_json_array(
    lm,
    *,
    prefix_items_schema: Sequence[JSONSchema],
    item_schema: JSONSchema,
    min_items: int,
    max_items: Optional[int],
    definition_resolver: Optional[Callable[[str], Callable[[], GrammarFunction]]] = None,
):
    if len(prefix_items_schema) < min_items and item_schema is False:
        raise ValueError(
            f"PrefixItems has too few elements ({len(prefix_items_schema)}) to"
            f" satisfy minItems ({min_items}) but no extra items were allowed"
        )

    if max_items is not None and max_items < min_items:
        raise ValueError(f"maxItems ({max_items}) can't be less than minItems ({min_items})")

    required_items = []
    optional_items = []

    # If max_items is None, we can add an infinite tail of items later
    n_to_add = max(len(prefix_items_schema), min_items) if max_items is None else max_items
    for i in range(n_to_add):
        if i < len(prefix_items_schema):
            schema = prefix_items_schema[i]
        elif item_schema is not False:
            schema = item_schema
        else:
            assert i >= min_items
            break

        item = _gen_json(json_schema=schema, definition_resolver=definition_resolver)

        if i < min_items:
            required_items.append(item)
        else:
            optional_items.append(item)

    if max_items is None and item_schema is not False:
        # Add an infinite tail of items
        item = _gen_json(json_schema=item_schema, definition_resolver=definition_resolver)
        optional_items.append(item + sequence("," + item))

    lm += "["

    if required_items:
        first, *rest = required_items
        lm += first
        for item in rest:
            lm += "," + item

    if optional_items:
        # This is a bit subtle and would not be required if not for prefixItems -- the previous
        # must be present before the next one may be added, meaning we have nested optionals:
        # (first optional(,second optional(,third (optional(,...)))))
        first, *rest = optional_items
        tail: Union[str, GrammarFunction] = ""
        for item in reversed(rest):
            tail = optional("," + item + tail)
        tail = first + tail

        if required_items:
            lm += optional("," + tail)
        else:
            lm += optional(tail)

    lm += "]"
    return lm


@guidance(stateless=True)
def _process_anyOf(
    lm,
    *,
    anyof_list: Sequence[JSONSchema],
    definition_resolver: Optional[Callable[[str], Callable[[], GrammarFunction]]] = None,
):
    options = [_gen_json(json_schema=item, definition_resolver=definition_resolver) for item in anyof_list]
    return lm + select(options)


@guidance(stateless=True)
def _process_enum(lm, *, options: Sequence[Mapping[str, Any]]):
    # TODO: can we support a whitespace-flexible version of this?
    all_opts = []
    for opt in options:
        all_opts.append(_to_compact_json(opt))
    return lm + select(options=all_opts)


@guidance(stateless=True)
def _gen_json_any(lm):
    return lm + select(
        [
            _gen_json(json_schema={"type": "null"}),
            _gen_json(json_schema={"type": "boolean"}),
            _gen_json(json_schema={"type": "integer"}),
            _gen_json(json_schema={"type": "number"}),
            _gen_json(json_schema={"type": "string"}),
            # Recursive cases
            _gen_json(
                json_schema={
                    "type": "array",
                    "items": True,
                },
            ),
            _gen_json(
                json_schema={
                    "type": "object",
                    "additionalProperties": True,
                },
            ),
        ]
    )


@guidance(stateless=True)
def _gen_json(
    lm,
    json_schema: JSONSchema,
    definition_resolver: Optional[Callable[[str], Callable[[], GrammarFunction]]] = None,
):
    if json_schema is True:
        json_schema = {}
    elif json_schema is False:
        raise ValueError("No valid JSON can be generated from a schema of `False`")

    if json_schema == {}:
        return lm + _gen_json_any()

    validate_json_node_keys(json_schema)

    if Keyword.ANYOF in json_schema:
        return lm + _process_anyOf(anyof_list=json_schema[Keyword.ANYOF], definition_resolver=definition_resolver)

    if Keyword.ALLOF in json_schema:
        allof_list = json_schema[Keyword.ALLOF]
        if len(allof_list) != 1:
            raise ValueError("Only support allOf with exactly one item")
        return lm + _gen_json(allof_list[0], definition_resolver)

    if Keyword.ONEOF in json_schema:
        oneof_list = json_schema[Keyword.ONEOF]
        if len(oneof_list) == 1:
            return lm + _gen_json(oneof_list[0], definition_resolver)
        warnings.warn("oneOf not fully supported, falling back to anyOf. This may cause validation errors in some cases.")
        return lm + _process_anyOf(anyof_list=oneof_list, definition_resolver=definition_resolver)

    if Keyword.REF in json_schema or Keyword.DYNAMIC_REF in json_schema:
        if definition_resolver is None:
            raise ValueError("Cannot resolve references without definitions")
        key = cast(str, json_schema.get(Keyword.REF) or json_schema.get(Keyword.DYNAMIC_REF))
        grammarfunc = definition_resolver(key)
        return lm + grammarfunc()

    if Keyword.CONST in json_schema:
        # TODO: can we support a whitespace-flexible version of this?
        return lm + _to_compact_json(json_schema[Keyword.CONST])

    if Keyword.ENUM in json_schema:
        return lm + _process_enum(options=json_schema[Keyword.ENUM])

    if Keyword.TYPE in json_schema:
        target_types = cast(Union[str, Sequence[str]], json_schema[Keyword.TYPE])
        if isinstance(target_types, str):
            target_types = [target_types]
    else:
        target_types = list(JSONType)

    options: list[Union[str, GrammarFunction]] = []
    option: Union[str, GrammarFunction]
    for target_type in target_types:
        if target_type == JSONType.NULL:
            option = "null"
        elif target_type == JSONType.BOOLEAN:
            option = select(["true", "false"])
        elif target_type == JSONType.INTEGER:
            option = _gen_json_int()
        elif target_type == JSONType.NUMBER:
            option = _gen_json_number()
        elif target_type == JSONType.STRING:
            option = _gen_json_string(
                regex=json_schema.get(StringKeywords.PATTERN, None),
                format=json_schema.get(StringKeywords.FORMAT, None),
                min_length=json_schema.get(StringKeywords.MIN_LENGTH, 0),
                max_length=json_schema.get(StringKeywords.MAX_LENGTH, None),
            )
        elif target_type == JSONType.ARRAY:
            option = _gen_json_array(
                prefix_items_schema=json_schema.get(ArrayKeywords.PREFIX_ITEMS, []),
                item_schema=json_schema.get(ArrayKeywords.ITEMS, True),
                min_items=json_schema.get(ArrayKeywords.MIN_ITEMS, 0),
                max_items=json_schema.get(ArrayKeywords.MAX_ITEMS, None),
                definition_resolver=definition_resolver,
            )
        elif target_type == JSONType.OBJECT:
            option = _gen_json_object(
                properties=json_schema.get(ObjectKeywords.PROPERTIES, {}),
                additional_properties=json_schema.get(ObjectKeywords.ADDITIONAL_PROPERTIES, True),
                required=json_schema.get(ObjectKeywords.REQUIRED, set()),
                definition_resolver=definition_resolver,
            )
        else:
            raise ValueError(f"Unsupported type in schema: {target_type}")
        options.append(option)

    return lm + select(options)


@guidance(stateless=True)
def json(
    lm,
    name: Optional[str] = None,
    *,
    schema: Union[
        None,
        JSONSchema,
        Type["pydantic.BaseModel"],
        "pydantic.TypeAdapter",
    ] = None,
    compact: bool = False,
    temperature: float = 0.0,
    max_tokens: int = 100000000,
    enable_http_fetch: bool = False,
):
    """Generate valid JSON according to the supplied JSON schema or `pydantic` model.

    Not all parts of `JSON schema <https://json-schema.org/>`_ are supported. Indeed some parts
    (such as bounds on numbers) cannot really be supported in the context of LLM generation.

    Using a JSON schema:

        >>> schema = ''{ "type": "object", "properties": { "a" : {"type": "integer"} } }'
        >>> schema_obj = json.loads(schema)
        >>> lm += json(name="generated_object", schema=schema_obj)
        >>> print(json.loads(lm["generated_object"]))
        { 'a' : 2 }

    Using a ``pydantic.BaseModel``:

        >>> class Schema(BaseModel):
        ...     b: bool
        >>> lm += json(name="generated_object", schema=Schema)
        >>> print(json.loads(lm["generated_object"]))
        { 'b' : False }

    Using a ``pydantic.TypeAdapter``:

        >>> schema = TypeAdapter(list[int])
        >>> lm += json(name="generated_object", schema=schema)
        >>> print(json.loads(lm["generated_object"]))
        [1, 2, 3]

    Parameters
    ----------

    name : str or None
        If this is not None then the the results of the generation will be saved as a variable on
        the Model object (so you can access the result as ``lm["var_name"]``).

    schema : Union[None, Mapping[str, Any], Type[pydantic.BaseModel], pydantic.TypeAdapter]
        One of:
            - None, in which case any valid JSON will be generated
            - A JSON schema object. This is a JSON schema string which has been passed to ``json.loads()``
            - A subclass of ``pydantic.BaseModel``
            - An instance of ``pydantic.TypeAdapter``

    compact : bool
        If True, the generated JSON will be forced to be compact (no whitespace).
        If False, output will be whitespace-flexible (i.e. decided by the model).
    """
    if schema is None:
        # Default schema is empty, "anything goes" schema
        # TODO: consider default being `{"type": "object"}`
        schema = {}
    elif isinstance(schema, (Mapping, bool)):
        # Raises jsonschema.exceptions.SchemaError or ValueError
        # if schema is not valid
        jsonschema.validators.Draft202012Validator.check_schema(schema)
    elif isinstance(schema, pydantic.TypeAdapter) or (isinstance(schema, type) and issubclass(schema, pydantic.BaseModel)):
        schema = pydantic_to_json_schema(schema)
    else:
        raise TypeError(f"Unsupported schema type: {type(schema)}")

    definition_resolver = resolver_factory(
        schema=schema,
        enable_http_fetch=enable_http_fetch,
    )

    return lm + with_temperature(
        subgrammar(
            name,
            body=_gen_json(json_schema=schema, definition_resolver=definition_resolver),
            skip_regex=(
                None if compact
                else r"[\x20\x0A\x0D\x09]+"
            ),
            no_initial_skip=True,
            max_tokens=max_tokens,
        ),
        temperature=temperature,
    )


def resolver_factory(
    schema: JSONSchema,
    enable_http_fetch: bool = False,
) -> Callable[[str], Callable[[], GrammarFunction]]:

    registry: Registry[JSONSchema]
    resource: Resource[JSONSchema] = DRAFT202012.create_resource(schema)

    if enable_http_fetch:
        registry = Registry(retrieve=retrieve_via_httpx)  # type: ignore[call-arg]
    else:
        registry = Registry()

    root_uri = resource.id() or ""
    registry = registry.with_resource(
        uri=root_uri,
        resource=resource
    )
    resolver = registry.resolver()

    # QUESTION: Can we cache on URI, or do we have to cache on the resolved schema (suitibly frozen)?
    cache: dict[tuple[Optional[str], str], Callable[[], GrammarFunction]] = {}

    def lookup(
        uri: str, base_uri: str = root_uri
    ) -> Callable[[], GrammarFunction]:

        full_uri = (base_uri, uri)
        if full_uri in cache:
            return cache[full_uri]

        resolved = resolver.lookup(base_uri).resolver.lookup(uri)

        @guidance(stateless=True, dedent=False, cache=True)
        def closure(lm):
            return lm + _gen_json(json_schema=resolved.contents, definition_resolver=partial(lookup, base_uri=resolved.resolver._base_uri))

        cache[full_uri] = closure
        return closure

    return lookup

@lru_cache
def retrieve_via_httpx(uri: str) -> Resource:
    response = httpx.get(uri)
    response.raise_for_status()
    # We currently only support DRAFT202012, so this is hardcoded
    resource = DRAFT202012.create_resource(
        response.json()
    )
    return resource<|MERGE_RESOLUTION|>--- conflicted
+++ resolved
@@ -456,19 +456,6 @@
     required: Sequence[str],
     definition_resolver: Optional[Callable[[str], Callable[[], GrammarFunction]]] = None,
 ):
-<<<<<<< HEAD
-    if any(k not in properties for k in required):
-        raise ValueError(f"Required properties not in properties: {set(required) - set(properties)}")
-
-    grammars = tuple(f'"{name}":' + _gen_json(json_schema=schema, definition_resolver=definition_resolver) for name, schema in properties.items())
-    required_items = tuple(name in required for name in properties)
-
-    if additional_properties is not False:
-        if additional_properties is True:
-            # True means that anything goes
-            additional_properties = {}
-        additional_item_grammar =  _gen_json_string() + ':' + _gen_json(json_schema=additional_properties, definition_resolver=definition_resolver)
-=======
     # "required" keys will be validated against "properties" if they're present, otherwise against "additionalProperties".
     # If "additionalProperties" is False, then required keys must be in "properties".
     if any(k not in properties for k in required) and additional_properties is False:
@@ -483,12 +470,11 @@
         # where we will validate against the additional_properties schema
         *((key, additional_properties) for key in required if key not in properties),
     ]
-    grammars = tuple(f'"{name}":' + _gen_json(json_schema=schema, definitions=definitions) for name, schema in items)
+    grammars = tuple(f'"{name}":' + _gen_json(json_schema=schema, definition_resolver=definition_resolver) for name, schema in items)
     required_items = tuple(name in required for name, _ in items)
 
     if additional_properties is not False:
-        additional_item_grammar =  _gen_json_string() + ':' + _gen_json(json_schema=additional_properties, definitions=definitions)
->>>>>>> af63e6dd
+        additional_item_grammar =  _gen_json_string() + ':' + _gen_json(json_schema=additional_properties, definition_resolver=definition_resolver)
         additional_items_grammar = sequence(additional_item_grammar + ',') + additional_item_grammar
         grammars += (additional_items_grammar,)
         required_items += (False,)
