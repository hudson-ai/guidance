--- conflicted
+++ resolved
@@ -99,16 +99,6 @@
 IGNORED_KEYS.add("discriminator")
 
 WHITESPACE = {b" ", b"\t", b"\n", b"\r"}
-<<<<<<< HEAD
-STRING_CHARS = [
-    char_range("a", "z"),
-    char_range("A", "Z"),
-    char_range("0", "9"),
-    *[c for c in "-_' ,.!?/[]{}():;"],
-    "\\n",
-    "\\t",
-    "\\\\",
-]
 
 FORMAT_PATTERNS: dict[str, Optional[str]] = {
     # https://json-schema.org/understanding-json-schema/reference/string#built-in-formats
@@ -149,8 +139,6 @@
         raise NotImplementedError(f"Format {format!r} is not yet supported")
     return pattern
 
-=======
->>>>>>> cf9ecd19
 
 def validate_json_node_keys(node: Mapping[str, Any]):
     keys = set(node.keys())
@@ -186,34 +174,22 @@
     regex: Union[str, None] = None,
     format: Union[str, None] = None,
 ):
-<<<<<<< HEAD
     if regex is not None or format is not None:
-=======
-    if regex is None:
-        range_expr = f"{{{min_length},{max_length}}}" if max_length is not None else f"{{{min_length},}}"
-        regex = f"(?s:.{range_expr})"
-    else:
->>>>>>> cf9ecd19
         if min_length > 0 or max_length is not None:
             msg = (
                 "If a pattern or format is specified for a JSON string,"
                 " minLength and maxLength must be left unspecified."
             )
             raise ValueError(msg)
-<<<<<<< HEAD
         if format is not None:
             if regex is not None:
                 raise ValueError("Cannot specify both a regex and a format for a JSON string")
             regex = _get_format_pattern(format)
     else:
-        char_expr = r'(\\([\"\\\/bfnrt]|u[a-fA-F0-9]{4})|[^\"\\\x00-\x1F\x7F])'
         range_expr = f"{{{min_length},{max_length}}}" if max_length is not None else f"{{{min_length},}}"
-        regex = f'{char_expr}{range_expr}'
-    str_pattern = f'"{regex}"'
-    return lm + lexeme(str_pattern, contextual=True)
-=======
+        regex = f"(?s:.{range_expr})"
+
     return lm + lexeme(regex, contextual=True, json_string=True)
->>>>>>> cf9ecd19
 
 
 @guidance(stateless=True)
@@ -442,16 +418,10 @@
             return lm + _gen_json_number()
         if target_type == JSONType.STRING:
             return lm + _gen_json_string(
-<<<<<<< HEAD
-                regex=json_schema.get(Keyword.PATTERN, None),
-                format=json_schema.get(Keyword.FORMAT, None),
-                min_length=json_schema.get(Keyword.MIN_LENGTH, 0),
-                max_length=json_schema.get(Keyword.MAX_LENGTH, None),
-=======
                 regex=json_schema.get(StringKeywords.PATTERN, None),
+                format=json_schema.get(StringKeywords.FORMAT, None),
                 min_length=json_schema.get(StringKeywords.MIN_LENGTH, 0),
                 max_length=json_schema.get(StringKeywords.MAX_LENGTH, None),
->>>>>>> cf9ecd19
             )
         if target_type == JSONType.ARRAY:
             return lm + _gen_json_array(
