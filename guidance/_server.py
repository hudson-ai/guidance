import os

from typing import TYPE_CHECKING, Iterator

from .models import Model
from .models._engine import Engine
from ._schema import EngineCallResponse

try:
    import pydantic

    from fastapi import FastAPI, HTTPException, Security
    from fastapi.security import APIKeyHeader
    from fastapi.responses import StreamingResponse
except ImportError:
    if TYPE_CHECKING:
        raise

<<<<<<< HEAD
from .models._model import Model, Engine
from ._schema import EngineCallResponse, LLGrammar

=======
>>>>>>> 3788a3cb

class GuidanceRequest(pydantic.BaseModel):
    parser: str = pydantic.Field(
        title="parser",
        description="The text generated so far by the guidance program",
    )
    grammar: LLGrammar = pydantic.Field(
        title="grammar",
        description="Guidance grammar to constrain the next characters generated",
    )


class Server:

    def __init__(self, engine, api_key=None, ssl_certfile=None, ssl_keyfile=None):
        """This exposes an Engine object over the network."""

        if isinstance(engine, Model):
            engine = engine.engine
        elif not isinstance(engine, Engine):
            raise TypeError("engine must be an Engine object")
        self.engine = engine
        self.app = FastAPI()
        self.valid_api_keys = self._load_api_keys(api_key)
        if ssl_certfile is None:
            ssl_certfile = os.getenv("GUIDANCE_SSL_CERTFILE")
        if ssl_keyfile is None:
            ssl_keyfile = os.getenv("GUIDANCE_SSL_KEYFILE")
        self.ssl_certfile = ssl_certfile
        self.ssl_keyfile = ssl_keyfile

        api_key_header = APIKeyHeader(name="x-api-key", auto_error=False)

        # def get_api_key(api_key_header: str = Security(api_key_header)) -> str:
        #     if api_key_header in self.valid_api_keys:
        #         return api_key_header
        #     raise HTTPException(
        #         status_code=status.HTTP_401_UNAUTHORIZED,
        #         detail="Invalid or missing API Key",
        #     )

        @self.app.post("/extend")
        async def extend_parser(
            guidance_request: "GuidanceRequest",
            x_api_key: str = Security(api_key_header),
        ):
            if x_api_key not in self.valid_api_keys:
                raise HTTPException(status_code=401, detail="Invalid API key")

            engine_responses: Iterator[EngineCallResponse] = self.engine(
                guidance_request.parser, guidance_request.grammar
            )
            # Note the use of a generator comprehension here -- this will be evaluated lazily
            json_stream: Iterator[str] = (
                response.model_dump_json() for response in engine_responses
            )

            return StreamingResponse(
                json_stream,
                media_type="application/json",
            )

    def _load_api_keys(self, api_key):
        valid_api_keys = set()
        if api_key is None:
            api_key = os.getenv("GUIDANCE_API_KEY")
            if api_key:
                valid_api_keys.add(api_key)
        else:
            valid_api_keys.add(api_key)
        return valid_api_keys

    def run(self, host="localhost", port=8000):
        # Use uvicorn or another ASGI server to run
        import uvicorn

        uvicorn.run(
            self.app,
            host=host,
            port=port,
            ssl_certfile=self.ssl_certfile,
            ssl_keyfile=self.ssl_keyfile,
        )  # use host="0.0.0.0" for remote access<|MERGE_RESOLUTION|>--- conflicted
+++ resolved
@@ -16,12 +16,9 @@
     if TYPE_CHECKING:
         raise
 
-<<<<<<< HEAD
 from .models._model import Model, Engine
 from ._schema import EngineCallResponse, LLGrammar
 
-=======
->>>>>>> 3788a3cb
 
 class GuidanceRequest(pydantic.BaseModel):
     parser: str = pydantic.Field(
