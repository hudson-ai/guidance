<<<<<<< HEAD
import base64
import wave
import time

from io import BytesIO
from copy import deepcopy
from typing import TYPE_CHECKING, Iterator, Literal, Optional, Union
=======
from typing import TYPE_CHECKING, Callable, Iterator, Optional, Union

from pydantic import TypeAdapter
>>>>>>> 37e7d224


from .._ast import (
    JsonNode,
    RuleNode,
)
<<<<<<< HEAD
from .._utils import bytes_from
from ..trace import ImageOutput, OutputAttr, TextOutput, TokenOutput
from ..trace._trace import AudioOutput
from ._base import Interpreter, Model, State

if TYPE_CHECKING:
    from openai.types.chat import ChatCompletionChunk


def get_role_start(role: str) -> str:
    # ChatML is as good as anything
    return "<|im_start|>" + role + "\n"


def get_role_end(role: str) -> str:
    # ChatML is as good as anything
    return "\n<|im_end|>\n"


class AssistantAudio(BaseModel):
    id: str
    expires_at: int = Field(exclude=True)
    data: str = Field(exclude=True)
    transcript: str = Field(exclude=True)


class AssistantAudioMessage(BaseModel):
    role: Literal["assistant"]
    audio: AssistantAudio


class TextContent(BaseModel):
    type: Literal["text"]
    text: str


class InputAudio(BaseModel):
    data: str
    format: str


class AudioContent(BaseModel):
    type: Literal["input_audio"]
    input_audio: InputAudio


class ImageUrlContentInner(BaseModel):
    url: str


class ImageUrlContent(BaseModel):
    type: Literal["image_url"]
    image_url: ImageUrlContentInner


Content = Annotated[Union[TextContent, AudioContent, ImageUrlContent], Discriminator("type")]


class ContentMessage(BaseModel):
    role: Literal["system", "user", "assistant"]
    content: list[Content]


Message = Union[ContentMessage, AssistantAudioMessage]


class OpenAIState(State):
    def __init__(self) -> None:
        super().__init__()
        self.messages: list[Message] = []
        self.content: list[Content] = []
        self.audio: Optional[AssistantAudio] = None

    def apply_text(self, text: str) -> None:
        if len(self.content) > 0 and isinstance(self.content[-1], TextContent):
            self.content[-1].text += text
        else:
            self.content.append(TextContent(type="text", text=text))

    def get_active_message(self) -> Optional[Message]:
        if self.active_role is None:
            return None
        if self.content and self.audio:
            raise ValueError("Cannot have both content and audio")
        if self.audio:
            return AssistantAudioMessage(
                role=self.active_role,
                audio=self.audio,
            )
        elif self.content:
            return ContentMessage(
                role=self.active_role,
                content=self.content,
            )
        else:
            return None

    def __str__(self) -> str:
        messages = self.messages
        active_message = self.get_active_message()
        if active_message is not None:
            messages = messages + [active_message]
        s = ""
        for i, message in enumerate(messages):
            s += get_role_start(message.role)
            if isinstance(message, AssistantAudioMessage):
                s += "[AUDIO]"
            elif isinstance(message, ContentMessage):
                for content in message.content:
                    if isinstance(content, TextContent):
                        s += content.text
                    elif isinstance(content, ImageUrlContent):
                        s += "[IMAGE]"  # Arbitrary stringification
                    elif isinstance(content, AudioContent):
                        s += "[AUDIO]"  # transcript?
                    else:
                        if TYPE_CHECKING:
                            assert_never(content)
                        raise TypeError(f"Unknown content type: {content}")
            else:
                if TYPE_CHECKING:
                    assert_never(message)
                raise TypeError(f"Unknown message type: {message}")
            if active_message is None or i != len(messages) - 1:
                # For the sake of consistency, don't add role end for the active message
                s += get_role_end(message.role)
        return s


class OpenAIInterpreter(Interpreter[OpenAIState]):
    log_probs: bool = True
=======
from ..trace import OutputAttr
from ._base import Model

from ._openai_base import (
    BaseOpenAIInterpreter,
    AudioContent,
    OpenAIState,
    Message,
    OpenAIImageMixin,
    OpenAIAudioMixin,
)
>>>>>>> 37e7d224

class OpenAIInterpreter(BaseOpenAIInterpreter):
    def __init__(
        self,
        model: str,
        api_key: Optional[str] = None,
        **kwargs,
    ):
        try:
            import openai
        except ImportError:
            raise Exception(
                "Please install the openai package version >= 1 using `pip install openai -U` in order to use guidance.models.OpenAI!"
            )
<<<<<<< HEAD
        self.state = OpenAIState()
        self.model = model
        self.client = openai.OpenAI(api_key=api_key, **kwargs)

    def run(self, node: ASTNode, **kwargs) -> Iterator[OutputAttr]:
        if not isinstance(node, RoleStart) and self.state.active_role is None:
            raise ValueError(
                "OpenAI models require an active role (e.g. use `with assistant(): ...`)"
            )
        return super().run(node, **kwargs)

    def role_start(self, node: RoleStart, **kwargs) -> Iterator[OutputAttr]:
        self.state.active_role = node.role
        # TODO: drop this and yield nothing. We need to add this for now as a workaround for the
        # fact that current vis code assumes that there is actually a role start message
        yield TextOutput(value=get_role_start(node.role), is_input=True)

    def role_end(self, node: RoleEnd, **kwargs) -> Iterator[OutputAttr]:
        self.state.messages.append(self.state.get_active_message())
        self.state.audio = None
        self.state.content = []
        self.state.active_role = None
        yield from ()

    def text(self, node: LiteralNode, **kwargs) -> Iterator[OutputAttr]:
        self.state.apply_text(node.value)
        yield TextOutput(value=node.value, is_input=True)

    def rule(self, node: RuleNode, **kwargs) -> Iterator[OutputAttr]:
        if node.stop:
            raise ValueError("Stop condition not yet supported for OpenAI")
        if node.suffix:
            raise ValueError("Suffix not yet supported for OpenAI")
        if node.stop_capture:
            raise ValueError("Save stop text not yet supported for OpenAI")

        kwargs = kwargs.copy()
        if node.temperature:
            kwargs["temperature"] = node.temperature
        if node.max_tokens:
            kwargs["max_tokens"] = node.max_tokens

        chunks = self.run(node.value, **kwargs)
        if node.capture:
            buffered_text = ""
            for chunk in chunks:
                # TODO: this isinstance check is pretty darn fragile.
                # ~there must be a better way~
                if isinstance(chunk, TextOutput):
                    buffered_text += chunk.value
                yield chunk
            yield self.state.apply_capture(
                name=node.capture,
                value=buffered_text,
                log_prob=1,  # TODO
                is_append=node.list_append,
            )
        else:
            yield from chunks

    def regex(self, node: RegexNode, **kwargs) -> Iterator[OutputAttr]:
        if node.regex is not None:
            raise ValueError("Regex not yet supported for OpenAI")
        # We're in unconstrained mode now.
        return self._run(**kwargs)

    def json(self, node: JsonNode, **kwargs) -> Iterator[OutputAttr]:
        return self._run(
            response_format={
                "type": "json_schema",
                "json_schema": {
                    "name": "json_schema",  # TODO?
                    "schema": node.schema,
                    "strict": True,
                },
            },
            **kwargs,
        )

    def _run(self, **kwargs) -> Iterator[OutputAttr]:
        if self.state.active_role is None:
            # Should never happen?
            raise ValueError(
                "OpenAI models require chat blocks (e.g. use `with assistant(): ...`)"
            )
        if self.state.active_role != "assistant":
            raise ValueError(
                "OpenAI models can only generate as the assistant (i.e. inside of `with assistant(): ...`)"
            )
        if self.state.content:
            raise ValueError(
                f"OpenAI models do not support pre-filled assistant messages: got data {self.state.content}."
            )

        with self.client.chat.completions.create(
            model=self.model,
            messages=TypeAdapter(list[Message]).dump_python(self.state.messages),  # type: ignore[arg-type]
            logprobs=self.log_probs,
            stream=True,
            **kwargs,
        ) as chunks:
            yield from self._handle_stream(chunks)

    def _handle_stream(
        self, chunks: Iterator["ChatCompletionChunk"]
    ) -> Iterator[OutputAttr]:
        audio: Optional[AssistantAudio] = None
        t0 = time.time()
        for chunk in chunks:
            t1 = time.time()
            latency_ms = (t1 - t0) * 1000
            t0 = t1

            choice = chunk.choices[0]
            delta = choice.delta
            if delta.content is not None:
                assert audio is None
                content = delta.content
                if len(content) == 0:
                    continue
                self.state.apply_text(content)
                if choice.logprobs is None or choice.logprobs.content is None:
                    yield TextOutput(value=delta.content, is_generated=True, latency_ms=latency_ms)
                else:
                    tokens = choice.logprobs.content
                    for token in tokens:
                        yield TokenOutput(
                            value=token.token,
                            # amortized latency
                            latency_ms=latency_ms/len(tokens),
                            token={
                                "token": token.token,
                                "bytes": b'' if token.bytes is None else bytes(token.bytes),
                                "prob": 2.718**token.logprob
                            },
                            # TODO: actually request the top logprobs
                            top_k = [
                                {
                                    "token": tok.token,
                                    "bytes": b'' if tok.bytes is None else bytes(tok.bytes),
                                    "prob": 2.718**tok.logprob,
                                }
                                for tok in token.top_logprobs
                            ]
                        )
            elif getattr(delta, "audio", None) is not None:
                transcript_chunk: Optional[str] = None
                if audio is None:
                    assert delta.audio.get("id") is not None
                    audio = AssistantAudio(
                        id=delta.audio["id"],
                        expires_at=delta.audio.get("expires_at", 0),  # ?
                        transcript=delta.audio.get("transcript", ""),
                        data=delta.audio.get("data", ""),
                    )
                    transcript_chunk = delta.audio.get("transcript")
                else:
                    assert delta.audio.get("id") is None or delta.audio["id"] == audio.id
                    if delta.audio.get("data") is not None:
                        audio.data += delta.audio["data"]
                    if delta.audio.get("transcript") is not None:
                        audio.transcript += delta.audio["transcript"]
                        transcript_chunk = delta.audio["transcript"]
                    if delta.audio.get("expires_at") is not None:
                        assert audio.expires_at == 0
                        audio.expires_at = delta.audio["expires_at"]
                if transcript_chunk is not None:
                    # Why not give the users some transcript? :)
                    yield TextOutput(
                        value=delta.audio["transcript"],
                        is_generated=True,
                    )
            elif delta.function_call is not None:
                raise NotImplementedError("Function calling not yet supported for OpenAI")
            elif delta.tool_calls is not None:
                raise NotImplementedError("Tool calling not yet supported for OpenAI")
            elif delta.refusal is not None:
                raise ValueError(f"OpenAI refused the request: {delta.refusal}")

            if choice.finish_reason is not None:
                break

        if audio is not None:
            assert self.state.audio is None
            self.state.audio = audio
            # Create an in-memory WAV file
            wav_buffer = BytesIO()
            with wave.open(wav_buffer, "wb") as wav_file:
                wav_file.setnchannels(1)
                wav_file.setsampwidth(2)  # PCM16 = 2 bytes per sample
                wav_file.setframerate(22050)  # A guess
                wav_file.writeframes(base64.b64decode(audio.data))

            # Get WAV bytes
            wav_bytes = wav_buffer.getvalue()
            yield AudioOutput(value=base64.b64encode(wav_bytes).decode(), is_input=False)

    def __deepcopy__(self, memo):
        """Custom deepcopy to ensure client is not copied."""
        cls = self.__class__
        result = cls.__new__(cls)
        memo[id(self)] = result
        for k, v in self.__dict__.items():
            if k == "client":
                # Don't copy the client
                setattr(result, k, v)
            else:
                setattr(result, k, deepcopy(v, memo))
        return result


class OpenAIImageInterpreter(OpenAIInterpreter):
    def image_blob(self, node: ImageBlob, **kwargs) -> Iterator[OutputAttr]:
        try:
            import PIL.Image
        except ImportError:
            raise Exception(
                "Please install the Pillow package `pip install Pillow` in order to use images with OpenAI!"
            )

        image_bytes = base64.b64decode(node.data)
        with PIL.Image.open(BytesIO(image_bytes)) as pil_image:
            # Use PIL to infer file format
            # TODO: just store format on ImageOutput type
            format = pil_image.format
            if format is None:
                raise ValueError(f"Cannot upload image with unknown format")

        mime_type = f"image/{format.lower()}"
        self.state.content.append(
            {"type": "image_url", "image_url": {"url": f"data:{mime_type};base64,{node.data.decode('utf-8')}"}}
        )
        yield ImageOutput(value=node.data, input=True)

    def image_url(self, node: ImageUrl, **kwargs) -> Iterator[OutputAttr]:
        self.state.content.append({"type": "image_url", "image_url": {"url": node.url}})
        image_bytes = bytes_from(node.url, allow_local=False)
        base64_bytes = base64.b64encode(image_bytes)
        yield ImageOutput(value=base64_bytes, input=True)


class OpenAIAudioInterpreter(OpenAIInterpreter):
    log_probs: bool = False

    def audio_blob(self, node: ImageBlob, **kwargs) -> Iterator[OutputAttr]:
        format = "wav"  # TODO: infer from node
        self.state.content.append(
            AudioContent(
                type="input_audio",
                input_audio=InputAudio(
                    data=node.data,
                    format=format,
                ),
            )
        )
        yield AudioOutput(value=node.data, format=format, input=True)

    def gen_audio(self, node: GenAudio, **kwargs) -> Iterator[OutputAttr]:
        yield from self._run(
            modalities=["text", "audio"],  # Has to be both?
            audio={
                "voice": node.kwargs.get("voice", "alloy"),
                "format": "pcm16",  # Has to be pcm16 for streaming
            },
        )
=======
        client = openai.OpenAI(api_key, **kwargs)
        super().__init__(model=model, client=client)
>>>>>>> 37e7d224


class OpenAI(Model):
    def __init__(
        self,
        model: str,
        echo: bool = True,
        *,
        api_key: Optional[str] = None,
        **kwargs,
    ):
        """Build a new OpenAI model object that represents a model in a given state.

        Parameters
        ----------
        model : str
            The name of the OpenAI model to use (e.g. gpt-4o-mini).
        echo : bool
            If true the final result of creating this model state will be displayed (as HTML in a notebook).
        api_key : None or str
            The OpenAI API key to use for remote requests, passed directly to the `openai.OpenAI` constructor.

        **kwargs :
            All extra keyword arguments are passed directly to the `openai.OpenAI` constructor. Commonly used argument
            names include `base_url` and `organization`
        """

        if "audio-preview" in model:
            interpreter_cls = type(
                "OpenAIAudioInterpreter", (OpenAIInterpreter, OpenAIAudioMixin), {}
            )
        elif model.startswith("gpt-4o") or model.startswith("o1"):
            interpreter_cls = type(
                "OpenAIImageInterpreter", (OpenAIInterpreter, OpenAIImageMixin), {}
            )
        else:
            interpreter_cls = OpenAIInterpreter

        super().__init__(interpreter=interpreter_cls(model, api_key=api_key, **kwargs), echo=echo)<|MERGE_RESOLUTION|>--- conflicted
+++ resolved
@@ -1,167 +1,11 @@
-<<<<<<< HEAD
-import base64
-import wave
-import time
+from typing import Optional
 
-from io import BytesIO
-from copy import deepcopy
-from typing import TYPE_CHECKING, Iterator, Literal, Optional, Union
-=======
-from typing import TYPE_CHECKING, Callable, Iterator, Optional, Union
-
-from pydantic import TypeAdapter
->>>>>>> 37e7d224
-
-
-from .._ast import (
-    JsonNode,
-    RuleNode,
-)
-<<<<<<< HEAD
-from .._utils import bytes_from
-from ..trace import ImageOutput, OutputAttr, TextOutput, TokenOutput
-from ..trace._trace import AudioOutput
-from ._base import Interpreter, Model, State
-
-if TYPE_CHECKING:
-    from openai.types.chat import ChatCompletionChunk
-
-
-def get_role_start(role: str) -> str:
-    # ChatML is as good as anything
-    return "<|im_start|>" + role + "\n"
-
-
-def get_role_end(role: str) -> str:
-    # ChatML is as good as anything
-    return "\n<|im_end|>\n"
-
-
-class AssistantAudio(BaseModel):
-    id: str
-    expires_at: int = Field(exclude=True)
-    data: str = Field(exclude=True)
-    transcript: str = Field(exclude=True)
-
-
-class AssistantAudioMessage(BaseModel):
-    role: Literal["assistant"]
-    audio: AssistantAudio
-
-
-class TextContent(BaseModel):
-    type: Literal["text"]
-    text: str
-
-
-class InputAudio(BaseModel):
-    data: str
-    format: str
-
-
-class AudioContent(BaseModel):
-    type: Literal["input_audio"]
-    input_audio: InputAudio
-
-
-class ImageUrlContentInner(BaseModel):
-    url: str
-
-
-class ImageUrlContent(BaseModel):
-    type: Literal["image_url"]
-    image_url: ImageUrlContentInner
-
-
-Content = Annotated[Union[TextContent, AudioContent, ImageUrlContent], Discriminator("type")]
-
-
-class ContentMessage(BaseModel):
-    role: Literal["system", "user", "assistant"]
-    content: list[Content]
-
-
-Message = Union[ContentMessage, AssistantAudioMessage]
-
-
-class OpenAIState(State):
-    def __init__(self) -> None:
-        super().__init__()
-        self.messages: list[Message] = []
-        self.content: list[Content] = []
-        self.audio: Optional[AssistantAudio] = None
-
-    def apply_text(self, text: str) -> None:
-        if len(self.content) > 0 and isinstance(self.content[-1], TextContent):
-            self.content[-1].text += text
-        else:
-            self.content.append(TextContent(type="text", text=text))
-
-    def get_active_message(self) -> Optional[Message]:
-        if self.active_role is None:
-            return None
-        if self.content and self.audio:
-            raise ValueError("Cannot have both content and audio")
-        if self.audio:
-            return AssistantAudioMessage(
-                role=self.active_role,
-                audio=self.audio,
-            )
-        elif self.content:
-            return ContentMessage(
-                role=self.active_role,
-                content=self.content,
-            )
-        else:
-            return None
-
-    def __str__(self) -> str:
-        messages = self.messages
-        active_message = self.get_active_message()
-        if active_message is not None:
-            messages = messages + [active_message]
-        s = ""
-        for i, message in enumerate(messages):
-            s += get_role_start(message.role)
-            if isinstance(message, AssistantAudioMessage):
-                s += "[AUDIO]"
-            elif isinstance(message, ContentMessage):
-                for content in message.content:
-                    if isinstance(content, TextContent):
-                        s += content.text
-                    elif isinstance(content, ImageUrlContent):
-                        s += "[IMAGE]"  # Arbitrary stringification
-                    elif isinstance(content, AudioContent):
-                        s += "[AUDIO]"  # transcript?
-                    else:
-                        if TYPE_CHECKING:
-                            assert_never(content)
-                        raise TypeError(f"Unknown content type: {content}")
-            else:
-                if TYPE_CHECKING:
-                    assert_never(message)
-                raise TypeError(f"Unknown message type: {message}")
-            if active_message is None or i != len(messages) - 1:
-                # For the sake of consistency, don't add role end for the active message
-                s += get_role_end(message.role)
-        return s
-
-
-class OpenAIInterpreter(Interpreter[OpenAIState]):
-    log_probs: bool = True
-=======
-from ..trace import OutputAttr
 from ._base import Model
-
 from ._openai_base import (
     BaseOpenAIInterpreter,
-    AudioContent,
-    OpenAIState,
-    Message,
     OpenAIImageMixin,
     OpenAIAudioMixin,
 )
->>>>>>> 37e7d224
 
 class OpenAIInterpreter(BaseOpenAIInterpreter):
     def __init__(
@@ -176,276 +20,8 @@
             raise Exception(
                 "Please install the openai package version >= 1 using `pip install openai -U` in order to use guidance.models.OpenAI!"
             )
-<<<<<<< HEAD
-        self.state = OpenAIState()
-        self.model = model
-        self.client = openai.OpenAI(api_key=api_key, **kwargs)
-
-    def run(self, node: ASTNode, **kwargs) -> Iterator[OutputAttr]:
-        if not isinstance(node, RoleStart) and self.state.active_role is None:
-            raise ValueError(
-                "OpenAI models require an active role (e.g. use `with assistant(): ...`)"
-            )
-        return super().run(node, **kwargs)
-
-    def role_start(self, node: RoleStart, **kwargs) -> Iterator[OutputAttr]:
-        self.state.active_role = node.role
-        # TODO: drop this and yield nothing. We need to add this for now as a workaround for the
-        # fact that current vis code assumes that there is actually a role start message
-        yield TextOutput(value=get_role_start(node.role), is_input=True)
-
-    def role_end(self, node: RoleEnd, **kwargs) -> Iterator[OutputAttr]:
-        self.state.messages.append(self.state.get_active_message())
-        self.state.audio = None
-        self.state.content = []
-        self.state.active_role = None
-        yield from ()
-
-    def text(self, node: LiteralNode, **kwargs) -> Iterator[OutputAttr]:
-        self.state.apply_text(node.value)
-        yield TextOutput(value=node.value, is_input=True)
-
-    def rule(self, node: RuleNode, **kwargs) -> Iterator[OutputAttr]:
-        if node.stop:
-            raise ValueError("Stop condition not yet supported for OpenAI")
-        if node.suffix:
-            raise ValueError("Suffix not yet supported for OpenAI")
-        if node.stop_capture:
-            raise ValueError("Save stop text not yet supported for OpenAI")
-
-        kwargs = kwargs.copy()
-        if node.temperature:
-            kwargs["temperature"] = node.temperature
-        if node.max_tokens:
-            kwargs["max_tokens"] = node.max_tokens
-
-        chunks = self.run(node.value, **kwargs)
-        if node.capture:
-            buffered_text = ""
-            for chunk in chunks:
-                # TODO: this isinstance check is pretty darn fragile.
-                # ~there must be a better way~
-                if isinstance(chunk, TextOutput):
-                    buffered_text += chunk.value
-                yield chunk
-            yield self.state.apply_capture(
-                name=node.capture,
-                value=buffered_text,
-                log_prob=1,  # TODO
-                is_append=node.list_append,
-            )
-        else:
-            yield from chunks
-
-    def regex(self, node: RegexNode, **kwargs) -> Iterator[OutputAttr]:
-        if node.regex is not None:
-            raise ValueError("Regex not yet supported for OpenAI")
-        # We're in unconstrained mode now.
-        return self._run(**kwargs)
-
-    def json(self, node: JsonNode, **kwargs) -> Iterator[OutputAttr]:
-        return self._run(
-            response_format={
-                "type": "json_schema",
-                "json_schema": {
-                    "name": "json_schema",  # TODO?
-                    "schema": node.schema,
-                    "strict": True,
-                },
-            },
-            **kwargs,
-        )
-
-    def _run(self, **kwargs) -> Iterator[OutputAttr]:
-        if self.state.active_role is None:
-            # Should never happen?
-            raise ValueError(
-                "OpenAI models require chat blocks (e.g. use `with assistant(): ...`)"
-            )
-        if self.state.active_role != "assistant":
-            raise ValueError(
-                "OpenAI models can only generate as the assistant (i.e. inside of `with assistant(): ...`)"
-            )
-        if self.state.content:
-            raise ValueError(
-                f"OpenAI models do not support pre-filled assistant messages: got data {self.state.content}."
-            )
-
-        with self.client.chat.completions.create(
-            model=self.model,
-            messages=TypeAdapter(list[Message]).dump_python(self.state.messages),  # type: ignore[arg-type]
-            logprobs=self.log_probs,
-            stream=True,
-            **kwargs,
-        ) as chunks:
-            yield from self._handle_stream(chunks)
-
-    def _handle_stream(
-        self, chunks: Iterator["ChatCompletionChunk"]
-    ) -> Iterator[OutputAttr]:
-        audio: Optional[AssistantAudio] = None
-        t0 = time.time()
-        for chunk in chunks:
-            t1 = time.time()
-            latency_ms = (t1 - t0) * 1000
-            t0 = t1
-
-            choice = chunk.choices[0]
-            delta = choice.delta
-            if delta.content is not None:
-                assert audio is None
-                content = delta.content
-                if len(content) == 0:
-                    continue
-                self.state.apply_text(content)
-                if choice.logprobs is None or choice.logprobs.content is None:
-                    yield TextOutput(value=delta.content, is_generated=True, latency_ms=latency_ms)
-                else:
-                    tokens = choice.logprobs.content
-                    for token in tokens:
-                        yield TokenOutput(
-                            value=token.token,
-                            # amortized latency
-                            latency_ms=latency_ms/len(tokens),
-                            token={
-                                "token": token.token,
-                                "bytes": b'' if token.bytes is None else bytes(token.bytes),
-                                "prob": 2.718**token.logprob
-                            },
-                            # TODO: actually request the top logprobs
-                            top_k = [
-                                {
-                                    "token": tok.token,
-                                    "bytes": b'' if tok.bytes is None else bytes(tok.bytes),
-                                    "prob": 2.718**tok.logprob,
-                                }
-                                for tok in token.top_logprobs
-                            ]
-                        )
-            elif getattr(delta, "audio", None) is not None:
-                transcript_chunk: Optional[str] = None
-                if audio is None:
-                    assert delta.audio.get("id") is not None
-                    audio = AssistantAudio(
-                        id=delta.audio["id"],
-                        expires_at=delta.audio.get("expires_at", 0),  # ?
-                        transcript=delta.audio.get("transcript", ""),
-                        data=delta.audio.get("data", ""),
-                    )
-                    transcript_chunk = delta.audio.get("transcript")
-                else:
-                    assert delta.audio.get("id") is None or delta.audio["id"] == audio.id
-                    if delta.audio.get("data") is not None:
-                        audio.data += delta.audio["data"]
-                    if delta.audio.get("transcript") is not None:
-                        audio.transcript += delta.audio["transcript"]
-                        transcript_chunk = delta.audio["transcript"]
-                    if delta.audio.get("expires_at") is not None:
-                        assert audio.expires_at == 0
-                        audio.expires_at = delta.audio["expires_at"]
-                if transcript_chunk is not None:
-                    # Why not give the users some transcript? :)
-                    yield TextOutput(
-                        value=delta.audio["transcript"],
-                        is_generated=True,
-                    )
-            elif delta.function_call is not None:
-                raise NotImplementedError("Function calling not yet supported for OpenAI")
-            elif delta.tool_calls is not None:
-                raise NotImplementedError("Tool calling not yet supported for OpenAI")
-            elif delta.refusal is not None:
-                raise ValueError(f"OpenAI refused the request: {delta.refusal}")
-
-            if choice.finish_reason is not None:
-                break
-
-        if audio is not None:
-            assert self.state.audio is None
-            self.state.audio = audio
-            # Create an in-memory WAV file
-            wav_buffer = BytesIO()
-            with wave.open(wav_buffer, "wb") as wav_file:
-                wav_file.setnchannels(1)
-                wav_file.setsampwidth(2)  # PCM16 = 2 bytes per sample
-                wav_file.setframerate(22050)  # A guess
-                wav_file.writeframes(base64.b64decode(audio.data))
-
-            # Get WAV bytes
-            wav_bytes = wav_buffer.getvalue()
-            yield AudioOutput(value=base64.b64encode(wav_bytes).decode(), is_input=False)
-
-    def __deepcopy__(self, memo):
-        """Custom deepcopy to ensure client is not copied."""
-        cls = self.__class__
-        result = cls.__new__(cls)
-        memo[id(self)] = result
-        for k, v in self.__dict__.items():
-            if k == "client":
-                # Don't copy the client
-                setattr(result, k, v)
-            else:
-                setattr(result, k, deepcopy(v, memo))
-        return result
-
-
-class OpenAIImageInterpreter(OpenAIInterpreter):
-    def image_blob(self, node: ImageBlob, **kwargs) -> Iterator[OutputAttr]:
-        try:
-            import PIL.Image
-        except ImportError:
-            raise Exception(
-                "Please install the Pillow package `pip install Pillow` in order to use images with OpenAI!"
-            )
-
-        image_bytes = base64.b64decode(node.data)
-        with PIL.Image.open(BytesIO(image_bytes)) as pil_image:
-            # Use PIL to infer file format
-            # TODO: just store format on ImageOutput type
-            format = pil_image.format
-            if format is None:
-                raise ValueError(f"Cannot upload image with unknown format")
-
-        mime_type = f"image/{format.lower()}"
-        self.state.content.append(
-            {"type": "image_url", "image_url": {"url": f"data:{mime_type};base64,{node.data.decode('utf-8')}"}}
-        )
-        yield ImageOutput(value=node.data, input=True)
-
-    def image_url(self, node: ImageUrl, **kwargs) -> Iterator[OutputAttr]:
-        self.state.content.append({"type": "image_url", "image_url": {"url": node.url}})
-        image_bytes = bytes_from(node.url, allow_local=False)
-        base64_bytes = base64.b64encode(image_bytes)
-        yield ImageOutput(value=base64_bytes, input=True)
-
-
-class OpenAIAudioInterpreter(OpenAIInterpreter):
-    log_probs: bool = False
-
-    def audio_blob(self, node: ImageBlob, **kwargs) -> Iterator[OutputAttr]:
-        format = "wav"  # TODO: infer from node
-        self.state.content.append(
-            AudioContent(
-                type="input_audio",
-                input_audio=InputAudio(
-                    data=node.data,
-                    format=format,
-                ),
-            )
-        )
-        yield AudioOutput(value=node.data, format=format, input=True)
-
-    def gen_audio(self, node: GenAudio, **kwargs) -> Iterator[OutputAttr]:
-        yield from self._run(
-            modalities=["text", "audio"],  # Has to be both?
-            audio={
-                "voice": node.kwargs.get("voice", "alloy"),
-                "format": "pcm16",  # Has to be pcm16 for streaming
-            },
-        )
-=======
         client = openai.OpenAI(api_key, **kwargs)
         super().__init__(model=model, client=client)
->>>>>>> 37e7d224
 
 
 class OpenAI(Model):
