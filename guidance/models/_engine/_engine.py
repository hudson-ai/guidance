# TODO(nopdive): This module requires a memory review.

import logging
import time
<<<<<<< HEAD
import weakref
from typing import Callable, Iterator, Optional, Sequence
from abc import ABC, abstractmethod
=======
from abc import ABC, abstractmethod
from typing import Callable, Generator, Iterator, Optional, TypedDict, Union

>>>>>>> 227d418f
import numpy as np
from numpy.typing import NDArray

from ..._parser import TokenParser
from ..._schema import EngineOutput, EngineResponse, GenToken, SamplingParams, TokenUsage
from ..._utils import apply_top_k_and_top_p_filter, log_init, softmax
from ._state import EngineState
from ._tokenizer import Tokenizer, ChatMessage


logger = logging.getLogger(__name__)

_TEMPERATURE_EPSILON = 0.0001


class LogitsOutput(TypedDict):
    logits: NDArray
    n_tokens: int
    n_cached: int


class Engine(ABC):
    """The engine owns the inference computation and is used/created by the Model class.

    Engine objects represent the expensive parts of inference. While Model objects are cheap and do not
    need to know about the tokenizer or the model parameters, Engine objects know about both. Many
    Model objects can reference a single Engine object. Engine objects can also be hidden behind a
    Server so a single server can serve many clients' model objects through a single Engine object.
    """

    def __init__(
        self, tokenizer: Tokenizer, enable_backtrack=True, enable_ff_tokens=True, enable_monitoring=True, **kwargs
    ):
        from ...registry import get_monitor

        self.tokenizer = tokenizer
        self._enable_backtrack = enable_backtrack
        self._enable_ff_tokens = enable_ff_tokens
        self._enable_monitoring = enable_monitoring
        self._top_k = kwargs.get("top_k", 5)

        if self._enable_monitoring:
            # Idempotent start
            _ = get_monitor()

        log_init(f"engine({id(self)})")

    # These need to be properties because once an Engine is started, you can't change their behavior.
    @property
    def enable_backtrack(self):
        return self._enable_backtrack

    @property
    def enable_ff_tokens(self):
        return self._enable_ff_tokens

    @property
    def enable_monitoring(self):
        return self._enable_monitoring

    def get_chat_template(
        self,
    ):  # TODO [HN]: Add more logic here...should we instantiate class here? do we even need to?
        return self.tokenizer.chat_template()  # Instantiate the class before returning to client for now

    def __call__(
        self,
        state: EngineState,
        grammar: str,
        ensure_bos_token: bool = True,
        echo: bool = True,
        sampling_params: Optional[SamplingParams] = None,
    ) -> Generator[EngineResponse, None, TokenUsage]:
        """Main entry point for the inference-parser loop. Yields EngineCallResponse objects as
        the parser advances through the grammar.

        Parameters
        ----------
        prompt : str or Parser
            This is represents the current state of a guidance parser that will be extended
            using the passed grammar. If a string is given then we assume the previous parser
            state is just a fixed string prompt, if a full Parser is given then we extend that
            parser by appending the new grammar to the parser's current grammar and then
            inferencing the model. (TODO: implement full parser extension support)
        grammar: Function
            Grammar (RawFunction or GrammarFunction) used to extend the prompt.
        ensure_bos_token: bool
            Ensures that the prompt ends with the BOS token.
        sampling_params: Optional[SamplingParams]
            Additional sampling parameters to apply to the logits.
        """
        # Note: t0 will get reset further down in the loop, just after the break condition
        _t0 = time.time()
        t0 = _t0

        # TODO: Pass these to get_logits
        # images = state.images
        # audio = state.audio
        # videos = state.videos

        prompt = self.get_prompt(state)
        tokens = self.tokenizer.encode(
            prompt.encode()
        )
        parser = TokenParser(
            grammar,
            tokenizer=self.tokenizer,
            enable_backtrack=self.enable_backtrack,
            enable_ff_tokens=self.enable_ff_tokens,
        )

        last_temperature = 1.0
        engine_output = None
        usage = TokenUsage(round_trips=1, ff_tokens=0)

        while not parser.done():
            recode = False
            if engine_output is None:
                prefix_tokens, backtrack, ff_tokens, mask_fut = parser.process_prompt(
                    prompt_tokens=tokens,
                    ensure_bos_token=ensure_bos_token,
                )
                if prefix_tokens:
                    tokens = prefix_tokens + tokens
                    recode = True
            else:
                backtrack, ff_tokens, mask_fut = parser.advance(token_id=engine_output.issued_token.token_id)

            if backtrack:
                backtracked_bytes = self.tokenizer.decode(tokens[-backtrack:])
                tokens = tokens[:-backtrack]
            else:
                backtracked_bytes = b""
            tokens += ff_tokens

            if recode:
                # Only necessary when we add a prefix (bos token), which can only happen once
                # per loop. Needs to happen after adding ff_tokens to maintain associativity of
                # (model + prompt) + grammar == model + (prompt + grammar)
                tokens = self.tokenizer.recode(tokens)

            # We can avoid a final get_logits call in the case that:
            # 1. The parser has a pending stop
            # 2. There are no ff_tokens (except for our last generated token)
            # TODO: allow avoiding final forward pass if metrics are disabled
            # and we have a pending stop
            if parser.has_pending_stop() and (
                (not ff_tokens)
                or (
                    len(ff_tokens) == 1
                    and engine_output is not None
                    and ff_tokens[0] == engine_output.issued_token.token_id
                )
            ):
                logits = None
                logits_lat_ms = 0.0
            else:
                t1 = time.time()
                logits_output = self.get_logits(token_ids=tokens, include_all_uncached_tokens=True)
                logits = logits_output["logits"]
                usage.input_tokens += logits_output["n_tokens"]
                usage.cached_input_tokens += logits_output["n_cached"]
                if logits_output["n_tokens"] > logits_output["n_cached"]:
                    usage.forward_passes += 1
                else:
                    usage.cached_output_tokens += 1
                logits_lat_ms = (time.time() - t1) * 1000

            # Important: don't wait on this future until after getting the logits;
            # this allows the mask to be built concurrently with model inference
            mask, ll_response = mask_fut.result()
            legacy_engine_response = ll_response.progress.to_engine_call_response()

            if logits is not None:
                # Not the last one -- that's for the *next* token.
                ff_logits = logits[-len(ff_tokens) - 1 : -1]
                ff_probs = (
                    softmax(ff_logits)
                    if last_temperature < _TEMPERATURE_EPSILON
                    else softmax(ff_logits / last_temperature)
                )

                if len(ff_tokens) == len(tokens) and ff_probs.shape[0] == len(ff_tokens) - 1:
                    # We didn't have a BOS token, so we need to fake the first token prob (say... 1?)
                    ff_probs = np.pad(ff_probs, [(1, 0), (0, 0)], mode="constant", constant_values=1.0)
                elif ff_probs.shape[0] < len(ff_tokens):
                    # Not enough logits were returned despite include_all_uncached_tokens=True, probably due to
                    # using a mock model that doesn't bother to return logits for uncached tokens (all are uncached...)
                    ff_probs = np.pad(
                        ff_probs,
                        [(len(ff_tokens) - ff_probs.shape[0], 0), (0, 0)],
                        mode="constant",
                        constant_values=np.nan,
                    )
            else:
                # really just for mypy -- we shouldn't need this
                ff_probs = np.empty(shape=())

            ff_lat_ms = (time.time() - t0) * 1000
            if not ll_response.stop:
                # If we're not stopping, the logit latency will go into the next generated token
                ff_lat_ms -= logits_lat_ms

            gen_tokens = []
            if engine_output is None:
                # Note: intentionally not counting ff_tokens here, as we're counting these
                # all just as input tokens
                for i, token_id in enumerate(ff_tokens):
                    gen_tokens.append(
                        GenToken(
                            token_id=token_id,
                            bytes=self.tokenizer.decode([token_id]),
                            prob=ff_probs[i, token_id],
                            latency_ms=ff_lat_ms / len(ff_tokens),
                            is_input=True,
                        )
                    )
            else:
                gen_tokens.append(engine_output.issued_token)
                if backtrack or ff_tokens[:1] != [engine_output.issued_token.token_id]:
                    engine_output.issued_token.is_backtracked = True
                    ff_start_index = 0
                else:
                    ff_start_index = 1
                ff_tokens = ff_tokens[ff_start_index:]

                # Just update ff tokens here -- usage for engine_output has already been
                # handled where we got logits above
                usage.ff_tokens += len(ff_tokens)
                for i, token_id in enumerate(ff_tokens, start=ff_start_index):
                    gen_tokens.append(
                        GenToken(
                            token_id=token_id,
                            bytes=self.tokenizer.decode([token_id]),
                            prob=ff_probs[i, token_id],
                            latency_ms=ff_lat_ms / len(ff_tokens),
                            is_force_forwarded=True,
                        )
                    )

            engine_response = EngineResponse(
                new_bytes=legacy_engine_response.new_bytes,
                backtrack_bytes=backtracked_bytes,
                capture_groups=legacy_engine_response.capture_groups,
                capture_group_log_probs=legacy_engine_response.capture_group_log_probs,
                backtrack=backtrack,
                tokens=gen_tokens,
            )

            # process engine_response
            # NOTE (loc): We should not yield the engine_response if new_bytes are invalid utf-8 bytes
            # delayed bytes should be handled here in the engine
            yield engine_response

            if ll_response.stop:
                assert mask is None
                # May raise an exception if the parser is in an bad state!
                parser.cleanup()
                # Ensure we break AFTER yielding the final response
                break
            # Reset time down here instead of at the top of the loop in order to make sure
            # we take sampling time into account
            t0 = time.time()

            # Help the type checker: assert that everything we need to get the next token is not None
            assert logits is not None
            assert mask is not None
            assert ll_response.temperature is not None

            can_finish_early = parser.is_accepting() and self.tokenizer.eos_token_id is not None

            if can_finish_early:
                # Type checker needs some help
                assert self.tokenizer.eos_token_id is not None
                # Should be equivalent to parser.is_accepting()
                assert mask[self.tokenizer.eos_token_id]
                # Whenever we are in an accepting state, we will allow the model to generate whatever it wants
                # but we will treat any "illegal" tokens as EOS, allowing the model to finish gracefully.
                # Hence, mask must be None
                mask_for_sampling = None
            else:
                mask_for_sampling = mask

            engine_output = self.get_next_token_with_top_k(
                logits=logits[-1, :],
                logits_lat_ms=logits_lat_ms,
                token_ids=tokens,
                mask=mask_for_sampling,
                temperature=ll_response.temperature,
                k=self._top_k,
                force_return_unmasked_probs=echo,
                sampling_params=sampling_params,
            )
            last_temperature = ll_response.temperature

            if can_finish_early and not mask[engine_output.issued_token.token_id]:
                # Type checker needs some help
                assert self.tokenizer.eos_token_id is not None
                engine_output.issued_token.token_id = self.tokenizer.eos_token_id

        usage.total_latency_ms += (time.time() - _t0) * 1000
        return usage

    def get_next_token_with_top_k(
        self,
        logits: NDArray,
        logits_lat_ms: float,
        token_ids: list[int],
        mask: Optional[bytes],
        temperature: float,
        k: int = 5,
        force_return_unmasked_probs: bool = False,
        sampling_params: Optional[SamplingParams] = None,
    ) -> EngineOutput:
        """Get the next token and associated top-k tokens from the engine.

        Parameters
        -------
        logits : Optional[NDArray]
            The logits for the current token ids in the sequence.
            If None, the model will call get_logits to get the logits.
        logits_lat_ms: Optional[float]
            The time taken to compute the logits.
            If logits is None, the model will call get_logits to measure the time.
        token_ids : list[int]
            The current token ids in the sequence.
        mask : Optional[bytes]
            The mask to apply to the logits.
        temperature : float
            The temperature to apply to the logits.
        k : int
            The number of top-k tokens to return.
        force_return_unmasked_probs: bool
            If True, the top-k unmasked probabilities will be returned.
        sampling_params : Optional[SamplingParams]
            Additional sampling parameters to apply to the logits.

        Returns
        -------
        EngineOutput
            The output from the model.
        """

        def get_top_k(_probs: NDArray, _k: int = 5) -> list[GenToken]:
            top_k_indices = _probs.argpartition(-_k)[-_k:]
            top_k_probs = _probs[top_k_indices]

            top_k_tokens = [
                GenToken(
                    token_id=token,
                    prob=prob,
                    bytes=self.tokenizer.decode([token]),
                    latency_ms=logits_lat_ms,
                    is_generated=True,
                )
                for token, prob in zip(top_k_indices, top_k_probs)
                if prob > 0
            ]
            # Sort by probability in descending order, as above argpartition
            # does not guarantee order. Sorting the smaller array is faster.
            return sorted(top_k_tokens, key=lambda x: x.prob, reverse=True)

        # compute top-k without masking
        probs = (
            softmax(apply_top_k_and_top_p_filter(np.array(logits), sampling_params))
            if temperature < _TEMPERATURE_EPSILON
            else softmax(apply_top_k_and_top_p_filter(np.array(logits) / temperature, sampling_params))
        )

        top_k: list[GenToken] = []
        if force_return_unmasked_probs:
            top_k = get_top_k(probs, k)

        # compute top-k with masking
        masked_top_k: list[GenToken] = []
        if mask is not None:
            mask = np.frombuffer(mask, dtype=np.uint8)
            masked_logits = np.where(mask != 0, logits, -np.inf)

            if temperature < _TEMPERATURE_EPSILON:
                masked_logits = np.where(masked_logits == np.max(masked_logits), 0, -np.inf)
            else:
                masked_logits /= temperature

            masked_logits = apply_top_k_and_top_p_filter(masked_logits, sampling_params)

            masked_probs = softmax(masked_logits)
            masked_top_k = get_top_k(masked_probs, k)

        if temperature < _TEMPERATURE_EPSILON:
            if len(masked_top_k) > 0:
                issued_token = masked_top_k[0]
            else:
                if len(top_k) == 0:
                    top_k = get_top_k(probs, k)
                issued_token = top_k[0]
        else:
            # we need to sample from the probabilities
            if mask is None:
                sampled_index = np.random.choice(len(probs), p=probs)
                sampled_prob = probs[sampled_index]
            else:
                sampled_index = np.random.choice(len(masked_probs), p=masked_probs)
                sampled_prob = masked_probs[sampled_index]

            issued_token = GenToken(
                token_id=sampled_index,
                prob=sampled_prob,
                bytes=self.tokenizer.decode([sampled_index]),
                latency_ms=logits_lat_ms,
                is_generated=True,
            )

        output = EngineOutput(
            issued_token=issued_token,
            top_k=top_k,
            masked_top_k=None if not masked_top_k else masked_top_k,
            is_backtracked=False,
        )

        return output

    @abstractmethod
    def get_logits(self, token_ids: list[int], include_all_uncached_tokens: bool = False) -> LogitsOutput:
        """
        Get the logits for the given token ids.
        If include_all_uncached_tokens is True:
            logits for all uncached tokens will be returned, i.e.
            the return value's shape will be `(len(tokens)-num_cached, vocab_size)`.
        If include_all_uncached_tokens is False:
            logits for the last token will be returned, i.e.
            the return value's shape will be `(1, vocab_size)`.
        """
        pass

    def apply_chat_template(
        self,
        messages: Sequence[ChatMessage],
        continue_final_message: bool = True,
    ) -> str:
        if self.tokenizer.chat_formatter is None:
            raise NotImplementedError("No chat formatter, and completions are not yet supported.")

        if len(messages) == 0:
            return "" # No messages, return empty string..?

        if not continue_final_message:
            raise NotImplementedError("continue_final_message=False is not supported yet.")

        # transformers and llamacpp tokenizers seem super inconsistent about respecting
        # `continue_final_message` and `add_generation_prompt` and tend to add an EOS
        # token to the end of the last message if it's not an assistant message.
        # It might be caused when the final message being empty?
        # We add a sentinel to the end of the last message and strip it out manually.
        sentinel = "\x02" # Something hopefully very unlikely to be in a chat template..?

        *msgs, active = msgs
        active_with_sentinel = ChatMessage(
            role = active["role"],
            content = active["content"] + sentinel,
        )
        msgs = msgs + [active_with_sentinel]

        text = self.tokenizer.chat_formatter(msgs)

        # Find the last occurrence of the sentinel and remove it
        last_sentinel_index = text.rfind(sentinel)
        if last_sentinel_index == -1:
            raise ValueError("Sentinel not found in the chat template output.")

        return text[:last_sentinel_index]

    def get_prompt(self, state: EngineState) -> str:
        """Get the prompt for the engine."""
        return state.get_prompt(self)


class ConstraintException(Exception):
    def __init__(self, *args, **kwargs):
        self.prompt = kwargs.pop("prompt", None)
        self.data = kwargs.pop("data", None)
        super().__init__(*args, **kwargs)<|MERGE_RESOLUTION|>--- conflicted
+++ resolved
@@ -2,15 +2,9 @@
 
 import logging
 import time
-<<<<<<< HEAD
-import weakref
-from typing import Callable, Iterator, Optional, Sequence
 from abc import ABC, abstractmethod
-=======
-from abc import ABC, abstractmethod
-from typing import Callable, Generator, Iterator, Optional, TypedDict, Union
-
->>>>>>> 227d418f
+from typing import Generator, Optional, Sequence, TypedDict
+
 import numpy as np
 from numpy.typing import NDArray
 
@@ -18,8 +12,7 @@
 from ..._schema import EngineOutput, EngineResponse, GenToken, SamplingParams, TokenUsage
 from ..._utils import apply_top_k_and_top_p_filter, log_init, softmax
 from ._state import EngineState
-from ._tokenizer import Tokenizer, ChatMessage
-
+from ._tokenizer import ChatMessage, Tokenizer
 
 logger = logging.getLogger(__name__)
 
@@ -112,9 +105,7 @@
         # videos = state.videos
 
         prompt = self.get_prompt(state)
-        tokens = self.tokenizer.encode(
-            prompt.encode()
-        )
+        tokens = self.tokenizer.encode(prompt.encode())
         parser = TokenParser(
             grammar,
             tokenizer=self.tokenizer,
@@ -455,7 +446,7 @@
             raise NotImplementedError("No chat formatter, and completions are not yet supported.")
 
         if len(messages) == 0:
-            return "" # No messages, return empty string..?
+            return ""  # No messages, return empty string..?
 
         if not continue_final_message:
             raise NotImplementedError("continue_final_message=False is not supported yet.")
@@ -465,12 +456,12 @@
         # token to the end of the last message if it's not an assistant message.
         # It might be caused when the final message being empty?
         # We add a sentinel to the end of the last message and strip it out manually.
-        sentinel = "\x02" # Something hopefully very unlikely to be in a chat template..?
-
-        *msgs, active = msgs
+        sentinel = "\x02"  # Something hopefully very unlikely to be in a chat template..?
+
+        *msgs, active = messages
         active_with_sentinel = ChatMessage(
-            role = active["role"],
-            content = active["content"] + sentinel,
+            role=active["role"],
+            content=active["content"] + sentinel,
         )
         msgs = msgs + [active_with_sentinel]
 
