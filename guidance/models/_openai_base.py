--- conflicted
+++ resolved
@@ -311,11 +311,8 @@
         tools: Optional[dict[str, ToolDefinition]],
     ) -> Iterator[OutputAttr]:
         audio: Optional[AssistantAudio] = None
-<<<<<<< HEAD
         final_tool_calls: dict[int, ToolCall] = {}
-=======
         t0 = time.time()
->>>>>>> f39b53af
         for chunk in chunks:
             t1 = time.time()
             latency_ms = (t1 - t0) * 1000
