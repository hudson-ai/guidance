--- conflicted
+++ resolved
@@ -2,10 +2,7 @@
 import wave
 from copy import deepcopy
 from io import BytesIO
-<<<<<<< HEAD
 import time
-=======
->>>>>>> 92832eb2
 from typing import TYPE_CHECKING, Iterator, Literal, Optional, Union
 
 from pydantic import BaseModel, Discriminator, Field, TypeAdapter
@@ -332,8 +329,6 @@
         return result
 
 
-<<<<<<< HEAD
-=======
 class OpenAIRuleMixin(BaseOpenAIInterpreter):
     def rule(self, node: RuleNode, **kwargs) -> Iterator[OutputAttr]:
         if node.stop:
@@ -391,7 +386,6 @@
         )
 
 
->>>>>>> 92832eb2
 class OpenAIImageMixin(BaseOpenAIInterpreter):
     def image_blob(self, node: ImageBlob, **kwargs) -> Iterator[OutputAttr]:
         try:
@@ -423,12 +417,9 @@
 
 
 class OpenAIAudioMixin(BaseOpenAIInterpreter):
-<<<<<<< HEAD
-=======
     # Audio models don't support logprobs
     log_probs: bool = False
 
->>>>>>> 92832eb2
     def audio_blob(self, node: ImageBlob, **kwargs) -> Iterator[OutputAttr]:
         format = "wav"  # TODO: infer from node
         self.state.content.append(
