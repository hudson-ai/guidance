import base64
import wave
from copy import deepcopy
from io import BytesIO
<<<<<<< HEAD
from typing import TYPE_CHECKING, Iterator, Literal, Optional, Union
import json

=======
from typing import TYPE_CHECKING, Iterator, Literal, Optional, Union, cast, ContextManager
from abc import ABC, abstractmethod
>>>>>>> ed7a17fb
from pydantic import BaseModel, Discriminator, Field, TypeAdapter
from typing_extensions import Annotated, assert_never

from .._ast import (
    ASTNode,
    GenAudio,
    AudioBlob,
    ImageBlob,
    ImageUrl,
    JsonNode,
    LiteralNode,
    RegexNode,
    RoleEnd,
    RoleStart,
    RuleNode,
    ToolCallNode,
    ToolDefinition,
)
from .._utils import bytes_from
from ..trace import ImageOutput, OutputAttr, TextOutput
from ..trace._trace import AudioOutput
from ._base import Interpreter, State

if TYPE_CHECKING:
    import openai
    from openai.types.chat import ChatCompletionChunk
    from openai.types.chat.chat_completion_chunk import ChoiceLogprobs


def get_role_start(role: str) -> str:
    # ChatML is as good as anything
    return "<|im_start|>" + role + "\n"


def get_role_end(role: str) -> str:
    # ChatML is as good as anything
    return "\n<|im_end|>\n"


class AssistantAudio(BaseModel):
    id: str
    expires_at: int = Field(exclude=True)
    data: str = Field(exclude=True)
    transcript: str = Field(exclude=True)


class AssistantAudioMessage(BaseModel):
    role: Literal["assistant"]
    audio: AssistantAudio


class TextContent(BaseModel):
    type: Literal["text"]
    text: str


class InputAudio(BaseModel):
    data: str
    format: str


class AudioContent(BaseModel):
    type: Literal["input_audio"]
    input_audio: InputAudio


class ImageUrlContentInner(BaseModel):
    url: str


class ImageUrlContent(BaseModel):
    type: Literal["image_url"]
    image_url: ImageUrlContentInner


Content = Annotated[Union[TextContent, AudioContent, ImageUrlContent], Discriminator("type")]


class ContentMessage(BaseModel):
    role: Literal["system", "user", "assistant"]
    content: list[Content]

class Function(BaseModel):
    name: str
    arguments: str


class ToolCall(BaseModel):
    id: str
    type: Literal["function"] = "function"
    function: Function


class ToolCallMessage(BaseModel):
    role: Literal["assistant"] = "assistant"
    tool_calls: list[ToolCall]


class ToolCallResult(BaseModel):
    role: Literal["tool"] = "tool"
    tool_call_id: str
    content: str

Message = Union[ContentMessage, AssistantAudioMessage, ToolCallMessage, ToolCallResult]

class OpenAIState(State):
    def __init__(self) -> None:
        super().__init__()
        self.messages: list[Message] = []
        self.content: list[Content] = []
        self.audio: Optional[AssistantAudio] = None

    def apply_text(self, text: str) -> None:
        if len(self.content) > 0 and isinstance(self.content[-1], TextContent):
            self.content[-1].text += text
        else:
            self.content.append(TextContent(type="text", text=text))

    def get_active_message(self) -> Optional[Message]:
        if self.active_role is None:
            return None
        if self.active_role not in ["system", "user", "assistant"]:
            raise ValueError(f"Invalid active role: {self.active_role}")
        active_role = cast(Literal["system", "user", "assistant"], self.active_role)

        if self.content and self.audio:
            raise ValueError("Cannot have both content and audio")
        if self.audio:
            if active_role != "assistant":
                raise ValueError("Audio messages can only be sent by the assistant")
            return AssistantAudioMessage(
                role=active_role,
                audio=self.audio,
            )
        elif self.content:
            return ContentMessage(
                role=active_role,
                content=self.content,
            )
        else:
            return None

    def __str__(self) -> str:
        messages = self.messages
        active_message = self.get_active_message()
        if active_message is not None:
            messages = messages + [active_message]
        s = ""
        for i, message in enumerate(messages):
            s += get_role_start(message.role)
            if isinstance(message, AssistantAudioMessage):
                s += "[AUDIO]"
            elif isinstance(message, ContentMessage):
                for content in message.content:
                    if isinstance(content, TextContent):
                        s += content.text
                    elif isinstance(content, ImageUrlContent):
                        s += "[IMAGE]"  # Arbitrary stringification
                    elif isinstance(content, AudioContent):
                        s += "[AUDIO]"  # transcript?
                    else:
                        if TYPE_CHECKING:
                            assert_never(content)
                        raise TypeError(f"Unknown content type: {content}")
            elif isinstance(message, ToolCallMessage):
                for tool_call in message.tool_calls:
                    s += f"<function={tool_call.function.name}>"
                    s += tool_call.function.arguments
                    s += "</function>"
            elif isinstance(message, ToolCallResult):
                s += f"<function_result={message.tool_call_id}>"
                s += message.content
                s += "</function_result>"
            else:
                if TYPE_CHECKING:
                    assert_never(message)
                raise TypeError(f"Unknown message type: {message}")
            if active_message is None or i != len(messages) - 1:
                # For the sake of consistency, don't add role end for the active message
                s += get_role_end(message.role)
        return s


class BaseOpenAIClientWrapper(ABC):
    @abstractmethod
    def streaming_chat_completions(
        self,
        model: str,
        messages: list[Message],
        log_probs: bool,
        **kwargs,
    ) -> ContextManager[Iterator["ChatCompletionChunk"]]:
        """Streaming chat completions."""
        raise NotImplementedError("This method should be implemented by subclasses.")


class OpenAIClientWrapper(BaseOpenAIClientWrapper):
    def __init__(self, client: "openai.OpenAI"):
        self.client = client

    def streaming_chat_completions(
        self,
        model: str,
        messages: list[Message],
        log_probs: bool,
        **kwargs,
    ) -> ContextManager[Iterator["ChatCompletionChunk"]]:
        """Streaming chat completions."""
        return self.client.chat.completions.create(
            model=model,
            messages=TypeAdapter(list[Message]).dump_python(messages),  # type: ignore[arg-type]
            logprobs=log_probs,
            stream=True,
            **kwargs,
        )

class BaseOpenAIInterpreter(Interpreter[OpenAIState]):
    """Base class for interacting with OpenAI models."""

    log_probs: bool = True

    def __init__(
        self,
        model: str,
        client: BaseOpenAIClientWrapper,
    ):
        self.state = OpenAIState()
        self.model = model
        self.client = client

    def run(self, node: ASTNode, **kwargs) -> Iterator[OutputAttr]:
        if not isinstance(node, RoleStart) and self.state.active_role is None:
            raise ValueError(
                "OpenAI models require an active role (e.g. use `with assistant(): ...`)"
            )
        return super().run(node, **kwargs)

    def role_start(self, node: RoleStart, **kwargs) -> Iterator[OutputAttr]:
        if node.role not in ["system", "user", "assistant"]:
            raise ValueError(
                f"OpenAI models only support roles 'system', 'user', and 'assistant', got {node.role}"
            )
        self.state.active_role = cast(Literal["system", "user", "assistant"], node.role)
        # TODO: drop this and yield nothing. We need to add this for now as a workaround for the
        # fact that current vis code assumes that there is actually a role start message
        yield TextOutput(value=get_role_start(node.role), is_input=True)

    def role_end(self, node: RoleEnd, **kwargs) -> Iterator[OutputAttr]:
        active_message = self.state.get_active_message()
        if active_message is not None:
            self.state.messages.append(active_message)
        self.state.audio = None
        self.state.content = []
        self.state.active_role = None
        yield from ()

    def text(self, node: LiteralNode, **kwargs) -> Iterator[OutputAttr]:
        self.state.apply_text(node.value)
        yield TextOutput(value=node.value, is_input=True)

    def _run(self, tools: Optional[dict[str, ToolDefinition]] = None, **kwargs) -> Iterator[OutputAttr]:
        if self.state.active_role is None:
            # Should never happen?
            raise ValueError(
                "OpenAI models require chat blocks (e.g. use `with assistant(): ...`)"
            )
        if self.state.active_role != "assistant":
            raise ValueError(
                "OpenAI models can only generate as the assistant (i.e. inside of `with assistant(): ...`)"
            )
        if self.state.content:
            raise ValueError(
                f"OpenAI models do not support pre-filled assistant messages: got data {self.state.content}."
            )

        with self.client.streaming_chat_completions(
            model=self.model,
<<<<<<< HEAD
            messages=TypeAdapter(list[Message]).dump_python(self.state.messages),  # type: ignore[arg-type]
            logprobs=self.log_probs,
            stream=True,
            tools=(
                [
                    {
                        "type": "function",
                        "function": {
                            "name": name,
                            "description": tool.description,
                            "parameters": tool.args.model_json_schema(),
                            "strict": True,
                        },
                    }
                    for name, tool in tools.items()
                ]
                if tools is not None
                else None
            ),
=======
            messages=self.state.messages,
            log_probs=self.log_probs,
>>>>>>> ed7a17fb
            **kwargs,
        ) as chunks:
            yield from self._handle_stream(chunks, tools)

    def _handle_stream(
        self,
        chunks: Iterator["ChatCompletionChunk"],
        tools: Optional[dict[str, ToolDefinition]],
    ) -> Iterator[OutputAttr]:
        audio: Optional[AssistantAudio] = None
        final_tool_calls: dict[int, ToolCall] = {}
        for chunk in chunks:
            try:
                choice = chunk.choices[0]
            except IndexError:
                # TODO: azure seems to return empty choices sometimes (on first chunk?)
                # Need to make this more robust
                continue
            delta = choice.delta
            if delta.content is not None:
                assert audio is None
                content = delta.content
                if len(content) == 0:
                    continue
                self.state.apply_text(content)
                if (
                    hasattr(choice, "logprobs")
                    and choice.logprobs is not None
                    and choice.logprobs.content is not None
                    and len(choice.logprobs.content) > 0
                ):
                    prob = 2.718 ** choice.logprobs.content[0].logprob
                else:
                    prob = float("nan")
                yield TextOutput(value=delta.content, is_generated=True, prob=prob)
            elif (delta_audio:=cast(Optional[dict], getattr(delta, "audio", None))) is not None:
                transcript_chunk: Optional[str] = None
                if audio is None:
                    assert delta_audio.get("id") is not None
                    audio = AssistantAudio(
                        id=delta_audio["id"],
                        expires_at=delta_audio.get("expires_at", 0),  # ?
                        transcript=delta_audio.get("transcript", ""),
                        data=delta_audio.get("data", ""),
                    )
                    transcript_chunk = delta_audio.get("transcript")
                else:
                    assert delta_audio.get("id") is None or delta_audio["id"] == audio.id
                    if delta_audio.get("data") is not None:
                        audio.data += delta_audio["data"]
                    if delta_audio.get("transcript") is not None:
                        audio.transcript += delta_audio["transcript"]
                        transcript_chunk = delta_audio["transcript"]
                    if delta_audio.get("expires_at") is not None:
                        assert audio.expires_at == 0
                        audio.expires_at = delta_audio["expires_at"]
                if transcript_chunk is not None:
                    # Why not give the users some transcript? :)
                    yield TextOutput(
                        value=delta_audio["transcript"],
                        is_generated=True,
                    )
            elif (tool_calls := delta.tool_calls) is not None:
                for tool_call in tool_calls:
                    index = tool_call.index
                    if index not in final_tool_calls:
                        if final_tool_calls:
                            # Close previous one
                            yield TextOutput(
                                value=f"</function>",
                            )
                        final_tool_calls[index] = ToolCall.model_validate(
                            tool_call, from_attributes=True
                        )
                        yield TextOutput(
                            value=f"<function={tool_call.function.name}>",
                        )
                    else:
                        yield TextOutput(value=tool_call.function.arguments)
                        final_tool_calls[index].function.arguments += tool_call.function.arguments
            elif delta.function_call is not None:
                # Deprecated?
                raise NotImplementedError("Function calling not yet supported for OpenAI")
            elif delta.refusal is not None:
                raise ValueError(f"OpenAI refused the request: {delta.refusal}")

            if choice.finish_reason is not None:
                break

        if audio is not None:
            assert self.state.audio is None
            self.state.audio = audio
            # Create an in-memory WAV file
            wav_buffer = BytesIO()
            with wave.open(wav_buffer, "wb") as wav_file:
                wav_file.setnchannels(1)
                wav_file.setsampwidth(2)  # PCM16 = 2 bytes per sample
                wav_file.setframerate(22050)  # A guess
                wav_file.writeframes(base64.b64decode(audio.data))

            # Get WAV bytes
            wav_bytes = wav_buffer.getvalue()
            yield AudioOutput(value=base64.b64encode(wav_bytes).decode(), is_input=False)

        if final_tool_calls:
            # Close last one
            yield TextOutput(
                value=f"</function>",
            )
            self.state.messages.append(
                ToolCallMessage(
                    tool_calls=[
                        ToolCall.model_validate(tc, from_attributes=True)
                        for tc in final_tool_calls.values()
                    ]
                )
            )
            for tool_call in final_tool_calls.values():
                tool = tools[tool_call.function.name]
                args = tool.args.model_validate_json(tool_call.function.arguments)
                result = tool.callable(**args.model_dump())
                result_str = json.dumps(result)
                self.state.messages.append(
                    ToolCallResult(
                        tool_call_id=tool_call.id,
                        content=result_str,
                    )
                )
                yield TextOutput(
                    value=f"<function_result={tool_call.function.name}>{result_str}</function_result>",
                )

    def tool_call(self, node: ToolCallNode, **kwargs) -> Iterator[OutputAttr]:
        yield from self._run(
            tools=node.tools,
            tool_choice=node.tool_choice,
            parallel_tool_calls=node.parallel_tool_calls,
            **kwargs,
        )

    def __deepcopy__(self, memo):
        """Custom deepcopy to ensure client is not copied."""
        cls = self.__class__
        result = cls.__new__(cls)
        memo[id(self)] = result
        for k, v in self.__dict__.items():
            if k == "client":
                # Don't copy the client
                setattr(result, k, v)
            else:
                setattr(result, k, deepcopy(v, memo))
        return result


class OpenAIRuleMixin(BaseOpenAIInterpreter):
    def rule(self, node: RuleNode, **kwargs) -> Iterator[OutputAttr]:
        if node.stop:
            raise ValueError("Stop condition not yet supported for OpenAI")
        if node.suffix:
            raise ValueError("Suffix not yet supported for OpenAI")
        if node.stop_capture:
            raise ValueError("Save stop text not yet supported for OpenAI")

        kwargs = kwargs.copy()
        if node.temperature:
            kwargs["temperature"] = node.temperature
        if node.max_tokens:
            kwargs["max_tokens"] = node.max_tokens

        chunks = self.run(node.value, **kwargs)
        if node.capture:
            buffered_text = ""
            for chunk in chunks:
                # TODO: this isinstance check is pretty darn fragile.
                # ~there must be a better way~
                if isinstance(chunk, TextOutput):
                    buffered_text += chunk.value
                yield chunk
            yield self.state.apply_capture(
                name=node.capture,
                value=buffered_text,
                log_prob=1,  # TODO
                is_append=node.list_append,
            )
        else:
            yield from chunks


class OpenAIRegexMixin(BaseOpenAIInterpreter):
    def regex(self, node: RegexNode, **kwargs) -> Iterator[OutputAttr]:
        if node.regex is not None:
            raise ValueError("Regex not yet supported for OpenAI")
        # We're in unconstrained mode now.
        return self._run(**kwargs)


class OpenAIJSONMixin(BaseOpenAIInterpreter):
    def json(self, node: JsonNode, **kwargs) -> Iterator[OutputAttr]:
        return self._run(
            response_format={
                "type": "json_schema",
                "json_schema": {
                    "name": "json_schema",  # TODO?
                    "schema": {k: v for k,v in node.schema.items() if k != "x-guidance"},
                    "strict": True,
                },
            },
            **kwargs,
        )


class OpenAIImageMixin(BaseOpenAIInterpreter):
    def image_blob(self, node: ImageBlob, **kwargs) -> Iterator[OutputAttr]:
        try:
            import PIL.Image
        except ImportError:
            raise Exception(
                "Please install the Pillow package `pip install Pillow` in order to use images with OpenAI!"
            )

        image_bytes = base64.b64decode(node.data)
        with PIL.Image.open(BytesIO(image_bytes)) as pil_image:
            # Use PIL to infer file format
            # TODO: just store format on ImageOutput type
            format = pil_image.format
            if format is None:
                raise ValueError(f"Cannot upload image with unknown format")

        mime_type = f"image/{format.lower()}"
        self.state.content.append(
            ImageUrlContent(
                type="image_url",
                image_url=ImageUrlContentInner(url=f"data:{mime_type};base64,{node.data}"),
            )
        )
        yield ImageOutput(value=node.data, is_input=True)

    def image_url(self, node: ImageUrl, **kwargs) -> Iterator[OutputAttr]:
        self.state.content.append(
            ImageUrlContent(
                type="image_url",
                image_url=ImageUrlContentInner(url=node.url)
            )
        )
        image_bytes = bytes_from(node.url, allow_local=False)
        base64_string = base64.b64encode(image_bytes).decode("utf-8")
        yield ImageOutput(value=base64_string, is_input=True)


class OpenAIAudioMixin(BaseOpenAIInterpreter):
    # Audio models don't support logprobs
    log_probs: bool = False

    def audio_blob(self, node: AudioBlob, **kwargs) -> Iterator[OutputAttr]:
        format = "wav"  # TODO: infer from node
        self.state.content.append(
            AudioContent(
                type="input_audio",
                input_audio=InputAudio(
                    data=node.data,
                    format=format,
                ),
            )
        )
        yield AudioOutput(value=node.data, format=format, is_input=True)

    def gen_audio(self, node: GenAudio, **kwargs) -> Iterator[OutputAttr]:
        yield from self._run(
            modalities=["text", "audio"],  # Has to be both?
            audio={
                "voice": node.kwargs.get("voice", "alloy"),
                "format": "pcm16",  # Has to be pcm16 for streaming
            },
        )<|MERGE_RESOLUTION|>--- conflicted
+++ resolved
@@ -2,14 +2,9 @@
 import wave
 from copy import deepcopy
 from io import BytesIO
-<<<<<<< HEAD
-from typing import TYPE_CHECKING, Iterator, Literal, Optional, Union
-import json
-
-=======
 from typing import TYPE_CHECKING, Iterator, Literal, Optional, Union, cast, ContextManager
 from abc import ABC, abstractmethod
->>>>>>> ed7a17fb
+import json
 from pydantic import BaseModel, Discriminator, Field, TypeAdapter
 from typing_extensions import Annotated, assert_never
 
@@ -286,11 +281,8 @@
             )
 
         with self.client.streaming_chat_completions(
-            model=self.model,
-<<<<<<< HEAD
-            messages=TypeAdapter(list[Message]).dump_python(self.state.messages),  # type: ignore[arg-type]
-            logprobs=self.log_probs,
-            stream=True,
+            messages=self.state.messages,
+            log_probs=self.log_probs,
             tools=(
                 [
                     {
@@ -307,10 +299,6 @@
                 if tools is not None
                 else None
             ),
-=======
-            messages=self.state.messages,
-            log_probs=self.log_probs,
->>>>>>> ed7a17fb
             **kwargs,
         ) as chunks:
             yield from self._handle_stream(chunks, tools)
