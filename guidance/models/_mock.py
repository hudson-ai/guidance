--- conflicted
+++ resolved
@@ -3,13 +3,7 @@
 
 import numpy as np
 
-<<<<<<< HEAD
-from .._schema import EngineOutput
-=======
 from .._schema import EngineOutput, SamplingParams
-from ..trace import TraceHandler
-from ..visual._renderer import DoNothingRenderer
->>>>>>> 47239e1a
 from ._base import Model
 from ._engine import Engine, EngineInterpreter, Tokenizer, LogitsOutput
 from ._engine._tokenizer import TokenizerWrappable
