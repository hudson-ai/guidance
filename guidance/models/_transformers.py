import os
import re
import textwrap
import warnings
from typing import TYPE_CHECKING, Optional, Union, cast

from .._schema import GenToken, GenTokenExtra
from ..chat import ChatTemplate
from ._engine import Engine, Tokenizer, EngineInterpreter, Llama3VisionInterpreter, Phi3VisionInterpreter
from ._engine._tokenizer import TokenizerWrappable
from ._base import Model

try:
    import torch
except ModuleNotFoundError:
    pass

try:
    import transformers as transformers_package

    has_transformers = True
except ModuleNotFoundError:
    has_transformers = False
else:
    import llguidance.hf

if TYPE_CHECKING:
     from transformers import PreTrainedModel, PreTrainedTokenizer, PreTrainedTokenizerFast

# Formed by comparing model and tokenizer from_pretrained methods
# transformers/models/auto/auto_factory.py
# transformers/models/auto/tokenization_auto.py
_COMMON_TRANSFORMERS_KWARGS = [
    "cache_dir",
    "force_download",
    "proxies",
    "resume_download",
    "revision",
    "subfolder",
    "trust_remote_code",
]


class ByteDecoderError(Exception):
    pass


class ByteTokensError(Exception):
    pass


class TransformersTokenizer(Tokenizer):
    def __init__(
        self,
        hf_tokenizer: Union["PreTrainedTokenizer", "PreTrainedTokenizerFast"],
        chat_template: Optional[str] = None,
    ) -> "TransformersTokenizer":
        self._orig_tokenizer = hf_tokenizer

        if isinstance(hf_tokenizer, transformers_package.PreTrainedTokenizerFast):
            ll_tokenizer = llguidance.hf.from_tokenizer(
                hf_tokenizer=hf_tokenizer,
            )
            vocab_size = hf_tokenizer.backend_tokenizer.get_vocab_size(with_added_tokens=True)
        else:
            byte_tokens = self._byte_tokens(hf_tokenizer)
            vocab_size = len(byte_tokens)
            ll_tokenizer = TokenizerWrappable(
                eos_token_id=hf_tokenizer.eos_token_id, # type: ignore[attr-defined]
                bos_token_id=getattr(hf_tokenizer, "bos_token_id", None),
                tokens=byte_tokens,
                special_token_ids=[
                    token_id for (token_id, token) in hf_tokenizer.added_tokens_decoder.items()
                    if token.special
                ],
                encode_callable=hf_tokenizer.encode,
            ).as_ll_tokenizer()
        super().__init__(
            ll_tokenizer=ll_tokenizer,
<<<<<<< HEAD
            chat_template=chat_template or hf_tokenizer.chat_template,
            bos_token_id=hf_tokenizer.bos_token_id,  # type: ignore[attr-defined]
=======
            chat_template=chat_template,
            bos_token_id=getattr(hf_tokenizer, "bos_token_id", None),
>>>>>>> ed7a17fb
        )
        self._vocab_size = vocab_size

        if self._chat_template is None:
            self.chat_formatter = None

    def chat_formatter(
        self,
        messages: list[dict[str, str]],
    ) -> str:
        assert self._chat_template is not None
        prompt, _ = transformers_package.utils.chat_template_utils.render_jinja_template(
            conversations=[messages],
            tools=None,
            documents=None,
            chat_template=self._chat_template,
            return_assistant_tokens_mask=False,
            continue_final_message=True,
            add_generation_prompt=False,
            **self._orig_tokenizer.special_tokens_map
        )[0]
        return prompt

    @classmethod
    def from_pretrained(
        cls,
        pretrained_model_name_or_path: str,
        chat_template: Union[str, ChatTemplate, None] = None,
        use_fast=True,
        **kwargs
    ) -> "TransformersTokenizer":
        tokenizer = transformers_package.AutoTokenizer.from_pretrained(
            pretrained_model_name_or_path,
            use_fast=use_fast,
            **kwargs
        )
        return cls(
            hf_tokenizer=tokenizer,
            chat_template=chat_template,
        )


    def recode(self, tokens: list[int]) -> list[int]:
        # the encode/decode cycle might not work if we have partial unicode strings
        used_tokens = len(tokens)
        for _ in range(3):
            try:
                first_decode = self.decode(tokens).decode("utf8")
            except UnicodeDecodeError:
                if used_tokens == 0:
                    break
                else:
                    used_tokens -= 1

        new_ids = list(self.encode(first_decode.encode("utf-8")))
        if used_tokens < len(tokens):
            new_ids += tokens[used_tokens:]

        # HACK: check for a bug in the HuggingFace tokenizer
        # (that will just add extra spaces during an encode-decode cycle)
        second_decode = self._orig_tokenizer.decode(new_ids)
        if (
            second_decode != first_decode
            and len(second_decode) == len(first_decode) + 1
            and second_decode.startswith("<s>  ")
        ):
            new_ids = new_ids[0:1] + new_ids[2:]

        return new_ids

    @classmethod
    def _byte_tokens(
        cls,
        transformers_tokenizer: Union[
            "PreTrainedTokenizer",
            "PreTrainedTokenizerFast",
        ],
    ) -> list[bytes]:

        if hasattr(transformers_tokenizer, "byte_decoder"):
            try:
                cls._check_byte_decoder(
                    transformers_tokenizer.byte_decoder, transformers_tokenizer
                )
            except ByteDecoderError as e:
                warnings.warn(
                    f"Tokenizer has a byte_decoder, but it can't be used to construct byte_tokens: {e}"
                )
                pass
            else:
                return cls._byte_tokens_from_byte_decoder(
                    transformers_tokenizer.byte_decoder, transformers_tokenizer
                )

        if hasattr(transformers_tokenizer, "sp_model"):
            return cls._byte_tokens_from_sp_model(transformers_tokenizer)

        try:
            return cls._byte_tokens_by_encoding_token_strings(transformers_tokenizer)
        except ValueError as e:
            warnings.warn(
                f"Could not build_byte tokens from the tokenizer by encoding token strings: {e}"
            )
            pass

        fallback_byte_decoder = cls._fallback_byte_decoder()
        try:
            cls._check_byte_decoder(fallback_byte_decoder, transformers_tokenizer)
        except ByteDecoderError as e:
            # Should be the only exception that is raised in _byte_tokens
            raise ByteTokensError(
                "Could not build byte tokens from the tokenizer, and falling back to a standard gpt2 byte_decoder failed"
            ) from e
        return cls._byte_tokens_from_byte_decoder(fallback_byte_decoder, transformers_tokenizer)

    @classmethod
    def _byte_tokens_from_byte_decoder(
        cls,
        byte_decoder: dict[str, int],
        transformers_tokenizer: Union[
            "PreTrainedTokenizer",
            "PreTrainedTokenizerFast",
        ],
    ) -> list[bytes]:
        byte_tokens = [b""] * len(transformers_tokenizer)
        for i in range(len(transformers_tokenizer)):
            byte_coded = bytes(
                [byte_decoder[c] for c in transformers_tokenizer.convert_ids_to_tokens(i)]
            )
            byte_tokens[i] = byte_coded
        return byte_tokens

    @classmethod
    def _byte_tokens_from_sp_model(
        cls,
        transformers_tokenizer: Union[
            "PreTrainedTokenizer",
            "PreTrainedTokenizerFast",
        ],
    ) -> list[bytes]:
        byte_tokens = [b""] * len(transformers_tokenizer)
        special_tokens_map = {
            id: token for token, id in transformers_tokenizer.get_added_vocab().items()
        }
        space_prefix = "▁".encode()
        for i in range(len(transformers_tokenizer)):
            if i in special_tokens_map:
                byte_coded = special_tokens_map[i].encode()
            else:
                byte_coded = re.sub(
                    rb"<0x(..)>",
                    lambda x: bytes.fromhex(x[1].decode()),
                    transformers_tokenizer.sp_model.id_to_piece(i).encode(),
                )
            byte_tokens[i] = byte_coded.replace(space_prefix, b" ")
        return byte_tokens

    @classmethod
    def _byte_tokens_by_encoding_token_strings(
        cls,
        transformers_tokenizer: Union[
            "PreTrainedTokenizer",
            "PreTrainedTokenizerFast",
        ],
    ) -> list[bytes]:
        byte_tokens = [b""] * len(transformers_tokenizer)
        special_tokens_map = {
            id: token for token, id in transformers_tokenizer.get_added_vocab().items()
        }
        byte_encoder = cls._bytes_to_unicode()
        byte_decoder = {v: k for k, v in byte_encoder.items()}

        for i in range(len(transformers_tokenizer)):
            if i in special_tokens_map:
                byte_coded = special_tokens_map[i].encode()
            else:
                token = transformers_tokenizer.convert_ids_to_tokens(i)
                if isinstance(token, bytes):
                    byte_coded = token
                elif isinstance(token, str):
                    if hasattr(transformers_tokenizer, "convert_tokens_to_string"):
                        token_str = transformers_tokenizer.convert_tokens_to_string([token])
                        encoded_str = transformers_tokenizer.encode(token_str)
                        if len(encoded_str) != 1:
                            raise ValueError(
                                f"Round-trip encoding of tokens [{token}] failed! Got {encoded_str}"
                            )
                        roundtrip_id = encoded_str[0]
                        if roundtrip_id == i:
                            byte_coded = token_str.encode()
                        else:
                            byte_coded = bytes([byte_decoder[c] for c in token])
                    else:
                        byte_coded = token.encode()
                else:
                    raise ValueError(f"Unexpected token type: {type(token)}")
            byte_tokens[i] = byte_coded
        return byte_tokens

    @classmethod
    def _fallback_byte_decoder(cls) -> dict[str, int]:
        byte_decoder = transformers_package.AutoTokenizer.from_pretrained(
            "gpt2", use_fast=False
        ).byte_decoder  # fall back to gpt2 mapping

        # some special tokens may not have their whitespace encoded...
        byte_decoder[" "] = 32
        byte_decoder["\n"] = 10
        byte_decoder["\r"] = 13
        byte_decoder["\t"] = 9
        byte_decoder["▁"] = 32

        return byte_decoder

    @classmethod
    def _check_byte_decoder(
        cls,
        byte_decoder: dict[str, int],
        transformers_tokenizer: Union[
            "PreTrainedTokenizer",
            "PreTrainedTokenizerFast",
        ],
    ) -> None:

        def check_byte_decoder_has_all_bytes() -> None:
            # This is here because some tokenizers are bad and don't have all the bytes (I'm looking at you, microsoft/phi2)
            all_bytes = set()
            for x in transformers_tokenizer.get_vocab().keys():
                for y in x:
                    all_bytes.add(y)
            if not set(byte_decoder.keys()) >= all_bytes:
                raise ByteDecoderError(
                    f"Byte decoder is missing bytes: {all_bytes - set(byte_decoder.keys())}"
                )

        def check_byte_decoder_complex_round_trip() -> None:
            # run a quick spot check to verify we can rebuild complex multi-token unicode symbols
            s = "’•¶∂ƒ˙∆£Ħ爨ൠᅘ∰፨"
            reconstructed = b""
            try:
                input_ids = transformers_tokenizer(s)["input_ids"]
                for i in input_ids:
                    nxt_bytes = []
                    token_str = transformers_tokenizer.convert_ids_to_tokens(i)
                    for c in token_str:
                        nxt_bytes.append(byte_decoder[c])
                    reconstructed += bytes(nxt_bytes)
                # Check if the tokenizer has a bos_token attribute, and if it does, check
                # if it's at the start of the reconstructed bytes
                # Some tokenizers add this automatically as part of the call function, so
                # we need to remove it to compare
                if (
                    hasattr(transformers_tokenizer, "bos_token")
                    and transformers_tokenizer.bos_token
                    and reconstructed.startswith(transformers_tokenizer.bos_token.encode())
                ):
                    reconstructed = reconstructed[len(transformers_tokenizer.bos_token) :]
            # TODO: can we narrow this exception?
            except Exception as e:
                msg = textwrap.dedent(
                    f"""
                    The tokenizer being used is unable to convert a special character in {s}.
                    For models with sentencepiece based tokenizers (e.g. llama, phi-3-mini),
                    installing sentencepiece often fixes this issue (pip install sentencepiece).
                    """
                )
                raise ByteDecoderError(msg) from e
            if reconstructed.decode() != s:
                raise ByteDecoderError(
                    f"Failed to reconstruct the string {s} from the tokenizer's byte_decoder: {reconstructed.decode()!r} != {s!r}"
                )

        check_byte_decoder_has_all_bytes()
        check_byte_decoder_complex_round_trip()

    @classmethod
    def _bytes_to_unicode(cls):
        bs = (
            list(range(ord("!"), ord("~") + 1))
            + list(range(ord("¡"), ord("¬") + 1))
            + list(range(ord("®"), ord("ÿ") + 1))
        )
        cs = bs[:]
        n = 0
        for b in range(256):
            if b not in bs:
                bs.append(b)
                cs.append(256 + n)
                n += 1
        cs = [chr(n) for n in cs]
        return dict(zip(bs, cs))

class TransformersEngine(Engine):
    def __init__(
        self,
        model: Union[str, "PreTrainedModel"],
        tokenizer: Union[
            "PreTrainedTokenizer",
            "PreTrainedTokenizerFast",
            None,
        ],
        compute_log_probs: bool,
        chat_template=None,
        enable_backtrack=True,
        enable_ff_tokens=True,
        enable_monitoring=True,
        **kwargs,
    ):
        # fill in default model value
        if model is None:
            model = os.environ.get("TRANSFORMERS_MODEL", None)
        if model is None:
            try:
                with open(os.path.expanduser("~/.transformers_model"), "r") as file:
                    model = file.read().replace("\n", "")
            except:
                pass

        self.model_obj = self._model(model, **kwargs)

        if not isinstance(model, str):
            try:
                self.model = self.model_obj.config._name_or_path
            except AttributeError:
                self.model = self.model_obj.__class__.__name__
        else:
            self.model = model
        self.device = self.model_obj.device  # otherwise note the current device

        self._past_key_values: Union[
            transformers_package.Cache,
            tuple[tuple[torch.Tensor, ...], tuple[torch.Tensor, ...]],
            None,
        ] = None
        self._cached_logits = None
        self._cached_token_ids: list[int] = []

        # Set attr for malformed tokenizer hack.
        # If more models start doing this, generalize into a util function.
        if hasattr(self.model_obj.config, "model_type"):
            if self.model_obj.config.model_type in ["phi3"]:
                self._disable_retokenize_check = True

        # Automatically fill common args between Transformers
        # model and tokenizer
        passed_common_kwargs = {}
        for arg_name in _COMMON_TRANSFORMERS_KWARGS:
            if arg_name in kwargs:
                passed_common_kwargs[arg_name] = kwargs[arg_name]

        # Create the tokenizer
        if tokenizer is None:
            if isinstance(model, str):
                # Note: prioritize the fast tokenizer if available
                tokenizer = cast(
                    Union["PreTrainedTokenizer", "PreTrainedTokenizerFast"],
                    transformers_package.AutoTokenizer.from_pretrained(
                        pretrained_model_name_or_path=model,
                        use_fast=True,
                        **kwargs
                    )
                )
            else:
                raise ValueError(
                    "If no tokenizer is provided, a model name must be provided to load the tokenizer."
                )
        my_tokenizer = TransformersTokenizer(
            hf_tokenizer=tokenizer,
            chat_template=chat_template,
        )
        self._orig_tokenizer = tokenizer

        super().__init__(
            tokenizer=my_tokenizer,
            compute_log_probs=compute_log_probs,
            enable_backtrack=enable_backtrack,
            enable_ff_tokens=enable_ff_tokens,
            enable_monitoring=enable_monitoring,
            **kwargs
        )

    def _model(self, model, **kwargs) -> "PreTrainedModel":
        # intantiate the model if needed
        if isinstance(model, str):

            # make sure transformers is installed
            if not has_transformers:
                raise Exception(
                    "Please install transformers with `pip install transformers` in order to use guidance.models.Transformers!"
                )
            model = transformers_package.AutoModelForCausalLM.from_pretrained(model, **kwargs)
        return model

    def get_logits(self, token_ids):
        """Computes the logits for the given token state.

        This overrides a method from the LocalEngine class that is used to get
        inference results from the model.
        """

        # make sure we don't run off the end of the model
        if len(token_ids) >= getattr(self.model_obj.config, "max_position_embeddings", 1e10):
            raise Exception(
                f"Attempted to run a transformers model past its maximum context window size of {self.model_obj.config.max_position_embeddings}!"
            )

        # get the number of cache positions we are using
        cache_token_ids = self._cached_token_ids
        num_cached = 0
        for id in cache_token_ids:
            if (
                num_cached >= len(cache_token_ids)
                or num_cached >= len(token_ids)
                or token_ids[num_cached] != id
            ):
                break
            num_cached += 1

        # reset the cache length according to that number of positions
        past_key_values = self._past_key_values
        max_cache_shape = None
        if past_key_values is None:
            past_length = 0
        elif isinstance(past_key_values, tuple):
            past_length = past_key_values[0][0].size(-2)
        elif isinstance(past_key_values, transformers_package.Cache):
            # TODO: use model's `cache_position` once available, as this may be deprecated in a future version
            # https://github.com/huggingface/transformers/blob/70b07d97cf2c5f61fff55700b65528a1b6845cd2/src/transformers/cache_utils.py#L64
            past_length = past_key_values.get_seq_length()
            try:
                max_cache_shape = past_key_values.get_max_cache_shape()
            except AttributeError:
                # `get_max_length` is deprecated in favor of `get_max_cache_shape`
                # as of transformers v4.48, but we use here for backwards compatibility
                max_cache_shape = past_key_values.get_max_length()
        else:
            raise TypeError(f"Unknown type of past_key_values: {type(past_key_values)}")

        if max_cache_shape is not None and len(token_ids) > max_cache_shape:
            # TODO: this seems to get set to the length of the first sequence we pass for models using
            # StaticCache or HybridCache. We need to initialize our own cache with a large enough size
            # if we want to continue generation with the same cache.
            if isinstance(
                past_key_values,
                (transformers_package.StaticCache, transformers_package.HybridCache),
            ):
                # The __init__ API isn't consistent between different cache types, but there seems to be consistency
                # between these two types, so we can use the same logic for both.
                warnings.warn("Cache is too small. Re-initializing cache with larger size.")
                cache_type = type(past_key_values)
                config = self.model_obj.config
                device = self.model_obj.device
                hf_device_map = getattr(self.model_obj, "hf_device_map", {})
                # hf_device_map is not always a complete mapping of layers to devices...
                layer_device_map = {
                    k: hf_device_map.get(k, device) for k in range(config.num_hidden_layers)
                }
                self._past_key_values = cache_type(
                    config=config,
                    max_batch_size=past_key_values.max_batch_size,
                    # Double the cache size to be safe
                    max_cache_len=len(token_ids) * 2,
                    dtype=past_key_values._dtype,
                    layer_device_map=layer_device_map,
                )
            else:
                warnings.warn(
                    f"Cache is too small. Resetting cache (no method implemented to resize cache for type {type(past_key_values)})."
                )
                self._past_key_values = None
            past_length = 0
        elif past_length > num_cached:
            past_length = max(0, num_cached - 1)
            if isinstance(past_key_values, tuple):
                self._past_key_values = tuple(
                    tuple(p[..., :past_length, :] for p in v) for v in past_key_values
                )
            else:
                if hasattr(past_key_values, "crop"):
                    self._past_key_values.crop(past_length)
                else:
                    warnings.warn(
                        f"Cropping unsupported for cache type: {type(self._past_key_values)}. Resetting cache."
                    )
                    if hasattr(self._past_key_values, "reset"):
                        # Use built-in reset method if available to avoid constructing/allocating a new cache
                        self._past_key_values.reset()
                    else:
                        self._past_key_values = None
                    past_length = 0

        cache_token_ids[past_length:] = []

        # call the model
        new_token_ids = token_ids[past_length:]
        if len(new_token_ids) > 0:
            with torch.no_grad():
                # Not all models support batched tokens for some reason
                try:
                    model_out = self.model_obj(
                        input_ids=torch.tensor(new_token_ids).unsqueeze(0).to(self.device),
                        past_key_values=self._past_key_values,
                        use_cache=True,
                        position_ids=torch.arange(past_length, past_length + len(new_token_ids))
                        .unsqueeze(0)
                        .to(self.device),
                        attention_mask=torch.ones(1, past_length + len(new_token_ids)).to(
                            self.device
                        ),
                        return_dict=True,
                        output_attentions=False,
                        output_hidden_states=False,
                    )
                except AssertionError:
                    for i, new_token_id in enumerate(new_token_ids):
                        input_ids = torch.tensor([new_token_id]).unsqueeze(0).to(self.device)

                        model_out = self.model_obj(
                            input_ids=input_ids,
                            past_key_values=self._past_key_values,
                            use_cache=True,
                            position_ids=torch.arange(past_length, past_length + 1)
                            .unsqueeze(0)
                            .to(self.device),
                            attention_mask=torch.ones(1, past_length + 1).to(self.device),
                            return_dict=True,
                            output_attentions=False,
                            output_hidden_states=False,
                        )

                        self._past_key_values = model_out.past_key_values
                        past_length += 1

            # save the results
            self._past_key_values = model_out.past_key_values
            cache_token_ids.extend(new_token_ids)
            # Need to add special truncating logic here for weird models that have a different output size than tokenizer vocab
            self._cached_logits = (
                model_out.logits[0, -1, : self.tokenizer._vocab_size].float().cpu().numpy()
            )
            self.metrics.engine_input_tokens += len(new_token_ids)
            self.metrics.engine_output_tokens += 1

        return self._cached_logits

    def get_per_token_topk_probs(
        self, token_ids: list[int], top_k: int = 5
    ) -> list[GenTokenExtra]:
        tokenizer = self._orig_tokenizer

        # NOTE (loc) - assume batch size of 1
        input_ids = torch.tensor(token_ids).unsqueeze(0).long().to(self.device)

        outputs = self.model_obj(input_ids)
        probs = torch.softmax(outputs.logits, dim=-1).detach()

        # append "1" to probs to account for the 1st token in the input_ids
        probs = torch.cat([torch.ones_like(probs[:, :1, :]), probs], dim=1)

        # collect the probability of the generated token
        probs = probs[:, :-1, :]

        batch = []
        for input_sentence, input_probs in zip(input_ids, probs):
            text_sequence = []

            for _token_id, _probs in zip(input_sentence, input_probs):
                _token = tokenizer.decode(_token_id)

                if len(text_sequence) == 0:
                    token = GenTokenExtra(
                        token_id=_token_id.item(),
                        prob=1.0,
                        text=tokenizer.decode([_token_id]),
                        top_k=[
                            GenToken(token_id=_token_id.item(), prob=1.0, text=_token),
                        ],
                    )
                    text_sequence.append(token)
                    continue

                # get the top k indices
                top_k_indices = torch.topk(_probs, top_k).indices.tolist()
                if _token_id not in top_k_indices:
                    top_k_indices.append(_token_id.item())

                top_k_probs = [_probs[i].item() for i in top_k_indices]
                top_k_list = []
                for t, p in zip(top_k_indices, top_k_probs):
                    top_k_list.append(GenToken(token_id=t, prob=p, text=tokenizer.decode([t])))

                token = GenTokenExtra(
                    token_id=_token_id.item(),
                    prob=_probs[_token_id].item(),
                    text=_token,
                    top_k=top_k_list,
                )
                text_sequence.append(token)

            batch.append(text_sequence)

        return batch[0]


class Transformers(Model):
    def __init__(
        self,
        model: Union[str, "PreTrainedModel"],
        tokenizer: Union[
            "PreTrainedTokenizer",
            "PreTrainedTokenizerFast",
            None,
        ] = None,
        interpreter_cls: Optional[type[EngineInterpreter]] = None,
        echo=True,
        compute_log_probs=False,
        chat_template=None,
        enable_backtrack=True,
        enable_ff_tokens=True,
        enable_monitoring=True,
        **kwargs,
    ):
        """Build a new Transformers model object that represents a model in a given state."""
        if interpreter_cls is None and isinstance(model, str):
            if re.search("Llama-3.*-Vision", model):
                interpreter_cls = Llama3VisionInterpreter
            elif re.search("Phi-3-vision", model):
                interpreter_cls = Phi3VisionInterpreter
        if interpreter_cls is None:
                interpreter_cls = EngineInterpreter

        client = interpreter_cls(
            TransformersEngine(
                model,
                tokenizer,
                compute_log_probs,
                chat_template=chat_template,
                enable_backtrack=enable_backtrack,
                enable_ff_tokens=enable_ff_tokens,
                enable_monitoring=enable_monitoring,
                **kwargs,
            )
        )
        super().__init__(
            interpreter=client,
            echo=echo,
        )<|MERGE_RESOLUTION|>--- conflicted
+++ resolved
@@ -77,13 +77,8 @@
             ).as_ll_tokenizer()
         super().__init__(
             ll_tokenizer=ll_tokenizer,
-<<<<<<< HEAD
             chat_template=chat_template or hf_tokenizer.chat_template,
-            bos_token_id=hf_tokenizer.bos_token_id,  # type: ignore[attr-defined]
-=======
-            chat_template=chat_template,
             bos_token_id=getattr(hf_tokenizer, "bos_token_id", None),
->>>>>>> ed7a17fb
         )
         self._vocab_size = vocab_size
 
